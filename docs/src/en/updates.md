--- conflicted
+++ resolved
@@ -1,46 +1,4 @@
-<<<<<<< HEAD
 ## ✨ What's new  
-**Version ≥ 0.29.1** (XXX):  
-- [`gget mutate`](mutate.md):  
-  gget mutate has been simplified to focus on taking as input a list of mutations and associated reference genome with corresponding annotation information, and produce as output the sequences with the mutation incorporated and a short region of surrounding context. For the full functionality of the previous version and how it integrates in the context of a novel variant screening pipeline, visit the varseek repository being developed by members of the gget team at https://github.com/pachterlab/varseek.git.
-- [`gget cosmic`](cosmic.md):  
-  new arguments `email` and `password` were added to allow the user to manually enter their login credentials without required input for data download.
-- [`gget bgee`](bgee.md):  
-  `type="orthologs"` is now the default, removing the need to specify the `type` argument when calling orthologs
-- [`gget diamond`](diamond.md):  
-  Now supports translated alignment of nucleotide sequences to amino acid reference sequences using the `--translated` flag.
-
-=======
-# ✨ What's new  
->>>>>>> 656e7cf2
-**Version ≥ 0.29.0** (Sep 25, 2024):  
-- **New modules:**
-    - [`gget cbio`](cbio.md)
-    - [`gget opentargets`](opentargets.md)
-    - [`gget bgee`](bgee.md)
-- **[`gget enrichr`](./enrichr.md) now also supports species other than human and mouse (fly, yeast, worm, and fish) via [modEnrichR](https://maayanlab.cloud/modEnrichr/)**
-- [`gget mutate`](./mutate.md):  
-  `gget mutate` will now merge identical sequences in the final file by default. Mutation creation was vectorized to decrease runtime. Improved flanking sequence check for non-substitution mutations to make sure no wildtype kmer is retained in the mutation-containing sequence. Addition of several new arguments to customize sequence generation and output.
-- [`gget cosmic`](./cosmic.md):  
-  Added support for targeted as well as gene screens. The CSV file created for gget mutate now also contains protein mutation info.
-- [`gget ref`](./ref.md):  
-  Added out file option.
-- [`gget info`](./info.md) and [`gget seq`](./seq.md):  
-  Switched to Ensembl POST API to increase speed (nothing changes in front end).
-- Other "behind the scenes" changes:
-    - Unit tests reorganized to increase speed and decrease code
-    - Requirements updated to [allow newer mysql-connector versions](https://github.com/pachterlab/gget/pull/159)
-    - [Support Numpy>= 2.0](https://github.com/pachterlab/gget/issues/157)
-
-**Version ≥ 0.28.6** (Jun 2, 2024):  
-- **New module: [`gget mutate`](./mutate.md)**
-- [`gget cosmic`](./cosmic.md): You can now download entire COSMIC databases using the argument `download_cosmic` argument
-- [`gget ref`](./ref.md): Can now fetch the GRCh37 genome assembly using `species='human_grch37'`
-- [`gget search`](./search.md): Adjust access of human data to the structure of Ensembl release 112 (fixes [issue 129](https://github.com/pachterlab/gget/issues/129))
-
-~~**Version ≥ 0.28.5** (May 29, 2024):~~ 
-- Yanked due to logging bug in `gget.setup("alphafold")` + inversion mutations in `gget mutate` only reverse the string instead of also computing the complementary strand
-  
 **Version ≥ 0.28.4** (January 31, 2024):  
 - [`gget setup`](./setup.md): Fix bug with filepath when running `gget.setup("elm")` on Windows OS.  
   
@@ -55,7 +13,7 @@
   - The regex string for regular expression matches was encapsulated as follows: "(?=(regex))" (instead of directly passing the regex string "regex") to enable capturing all occurrences of a motif when the motif length is variable and there are repeats in the sequence ([https://regex101.com/r/HUWLlZ/1](https://regex101.com/r/HUWLlZ/1)).
 - [`gget setup`](./setup.md): Use the `out` argument to specify a directory the ELM database will be downloaded into. Completes [this feature request](https://github.com/pachterlab/gget/issues/119).
 - [`gget diamond`](./diamond.md): The DIAMOND command is now run with `--ignore-warnings` flag, allowing niche sequences such as amino acid sequences that only contain nucleotide characters and repeated sequences. This is also true for DIAMOND alignments performed within [`gget elm`](./elm.md).
-- **[`gget ref`](./ref.md) and [`gget search`](./search.md) back-end change: the current Ensembl release is fetched from the new [release file](https://ftp.ensembl.org/pub/VERSION) on the Ensembl FTP site to avoid errors during uploads of new releases.**
+- [`gget ref`](./ref.md) and [`gget search`](./search.md) back-end change: the current Ensembl release is fetched from the new [release file](https://ftp.ensembl.org/pub/VERSION) on the Ensembl FTP site to avoid errors during uploads of new releases.
 - [`gget search`](./search.md): 
   - FTP link results (`--ftp`) are saved in txt file format instead of json.
   - Fix URL links to Ensembl gene summary for species with a subspecies name and invertebrates.
