<<<<<<< HEAD
## ✨ What's new  
**Version ≥ 0.29.1** (XXX):  
- [`gget mutate`](mutate.md):  
  - gget mutate has been simplified to focus on taking as input a list of mutations and associated reference genome with corresponding annotation information, and produce as output the sequences with the mutation incorporated and a short region of surrounding context. For the full functionality of the previous version and how it integrates in the context of a novel variant screening pipeline, visit the varseek repository being developed by members of the gget team at https://github.com/pachterlab/varseek.git.
  - Added additional information to returned data frames as described here: https://github.com/pachterlab/gget/pull/169
- [`gget cosmic`](cosmic.md):  
  new arguments `email` and `password` were added to allow the user to manually enter their login credentials without required input for data download.
- [`gget bgee`](bgee.md):  
  `type="orthologs"` is now the default, removing the need to specify the `type` argument when calling orthologs
- [`gget diamond`](diamond.md):  
  Now supports translated alignment of nucleotide sequences to amino acid reference sequences using the `--translated` flag.
- [`gget elm`](elm.md):   
  Improved server error handling.

=======
# ✨ What's new  
>>>>>>> 6294ece1
**Version ≥ 0.29.0** (Sep 25, 2024):  
- **New modules:**
    - [`gget cbio`](cbio.md)
    - [`gget opentargets`](opentargets.md)
    - [`gget bgee`](bgee.md)
- **[`gget enrichr`](./enrichr.md) now also supports species other than human and mouse (fly, yeast, worm, and fish) via [modEnrichR](https://maayanlab.cloud/modEnrichr/)**
- [`gget mutate`](./mutate.md):  
  `gget mutate` will now merge identical sequences in the final file by default. Mutation creation was vectorized to decrease runtime. Improved flanking sequence check for non-substitution mutations to make sure no wildtype kmer is retained in the mutation-containing sequence. Addition of several new arguments to customize sequence generation and output.
- [`gget cosmic`](./cosmic.md):  
  Added support for targeted as well as gene screens. The CSV file created for gget mutate now also contains protein mutation info.
- [`gget ref`](./ref.md):  
  Added out file option.
- [`gget info`](./info.md) and [`gget seq`](./seq.md):  
  Switched to Ensembl POST API to increase speed (nothing changes in front end).
- Other "behind the scenes" changes:
    - Unit tests reorganized to increase speed and decrease code
    - Requirements updated to [allow newer mysql-connector versions](https://github.com/pachterlab/gget/pull/159)
    - [Support Numpy>= 2.0](https://github.com/pachterlab/gget/issues/157)

**Version ≥ 0.28.6** (Jun 2, 2024):  
- **New module: [`gget mutate`](./mutate.md)**
- [`gget cosmic`](./cosmic.md): You can now download entire COSMIC databases using the argument `download_cosmic` argument
- [`gget ref`](./ref.md): Can now fetch the GRCh37 genome assembly using `species='human_grch37'`
- [`gget search`](./search.md): Adjust access of human data to the structure of Ensembl release 112 (fixes [issue 129](https://github.com/pachterlab/gget/issues/129))

~~**Version ≥ 0.28.5** (May 29, 2024):~~ 
- Yanked due to logging bug in `gget.setup("alphafold")` + inversion mutations in `gget mutate` only reverse the string instead of also computing the complementary strand
  
**Version ≥ 0.28.4** (January 31, 2024):  
- [`gget setup`](./setup.md): Fix bug with filepath when running `gget.setup("elm")` on Windows OS.  
  
**Version ≥ 0.28.3** (January 22, 2024):  
- **[`gget search`](./search.md) and [`gget ref`](./ref.md) now also support fungi 🍄, protists 🌝, and invertebrate metazoa 🐝 🐜 🐌 🐙 (in addition to vertebrates and plants)**
- **New module: [`gget cosmic`](./cosmic.md)**
- [`gget enrichr`](./enrichr.md): Fix duplicate scatter dots in plot when pathway names are duplicated
- [`gget elm`](./elm.md):
  - Changed ortho results column name 'Ortholog_UniProt_ID' to 'Ortholog_UniProt_Acc' to correctly reflect the column contents, which are UniProt Accessions. 'UniProt ID' was changed to 'UniProt Acc' in the documentation for all `gget` modules.
  - Changed ortho results column name 'motif_in_query' to 'motif_inside_subject_query_overlap'.
  - Added interaction domain information to results (new columns: "InteractionDomainId", "InteractionDomainDescription", "InteractionDomainName").
  - The regex string for regular expression matches was encapsulated as follows: "(?=(regex))" (instead of directly passing the regex string "regex") to enable capturing all occurrences of a motif when the motif length is variable and there are repeats in the sequence ([https://regex101.com/r/HUWLlZ/1](https://regex101.com/r/HUWLlZ/1)).
- [`gget setup`](./setup.md): Use the `out` argument to specify a directory the ELM database will be downloaded into. Completes [this feature request](https://github.com/pachterlab/gget/issues/119).
- [`gget diamond`](./diamond.md): The DIAMOND command is now run with `--ignore-warnings` flag, allowing niche sequences such as amino acid sequences that only contain nucleotide characters and repeated sequences. This is also true for DIAMOND alignments performed within [`gget elm`](./elm.md).
- **[`gget ref`](./ref.md) and [`gget search`](./search.md) back-end change: the current Ensembl release is fetched from the new [release file](https://ftp.ensembl.org/pub/VERSION) on the Ensembl FTP site to avoid errors during uploads of new releases.**
- [`gget search`](./search.md): 
  - FTP link results (`--ftp`) are saved in txt file format instead of json.
  - Fix URL links to Ensembl gene summary for species with a subspecies name and invertebrates.
- [`gget ref`](./ref.md):
  - Back-end changes to increase speed
  - New argument: `list_iv_species` to list all available invertebrate species (can be combined with the `release` argument to fetch all species available from a specific Ensembl release)

**Version ≥ 0.28.2** (November 15, 2023):  
- [`gget info`](./info.md): Return a logging error message when the NCBI server fails for a reason other than a fetch fail (this is an error on the server side rather than an error with `gget`)
- Replace deprecated 'text' argument to find()-type methods whenever used with dependency `BeautifulSoup`
- [`gget elm`](elm.md): Remove false positive and true negative instances from returned results
- [`gget elm`](elm.md): Add `expand` argument
  
**Version ≥ 0.28.0** (November 5, 2023):  
- Updated documentation of [`gget muscle`](./muscle.md) to add a tutorial on how to visualize sequences with varying sequence name lengths + slight change to returned visualization so it's a bit more robust to varying sequence names
- [`gget muscle`](./muscle.md) now also allows a list of sequences as input (as an alternative to providing the path to a FASTA file)
- Allow missing gene filter for [`gget cellxgene`](cellxgene.md)  (fixes [bug](https://github.com/pachterlab/gget/issues/110))
- [`gget seq`](./seq.md): Allow missing gene names (fixes [https://github.com/pachterlab/gget/issues/107](https://github.com/pachterlab/gget/issues/107))
- **[`gget enrichr`](enrichr.md): Use new arguments `kegg_out` and `kegg_rank` to create an image of the KEGG pathway with the genes from the enrichment analysis highlighted (thanks to [this PR](https://github.com/pachterlab/gget/pull/106) by [Noriaki Sato](https://github.com/noriakis))**  
- **New modules: [`gget elm`](elm.md) and [`gget diamond`](diamond.md)**
  
**Version ≥ 0.27.9** (August 7, 2023):  
- **[`gget enrichr`](enrichr.md): Use new argument `background_list` to provide a list of background genes**  
- [`gget search`](search.md) now also searches [Ensembl](https://ensembl.org/) synonyms (in addition to gene descriptions and names) to return more comprehensive search results (thanks to [Samuel Klein](https://github.com/KleinSamuel) for the [suggestion](https://github.com/pachterlab/gget/issues/90))

**Version ≥ 0.27.8** (July 12, 2023):  
- **[`gget search`](search.md): Specify the Ensembl release from which information is fetched with new argument `-r` `--release`**  
- Fixed [bug](https://github.com/pachterlab/gget/issues/91) in [`gget pdb`](pdb.md) (this bug was introduced in version 0.27.5)

**Version ≥ 0.27.7** (May 15, 2023):  
- Moved dependencies for modules [`gget gpt`](gpt.md) and [`gget cellxgene`](cellxgene.md) from automatically installed requirements to [`gget setup`](setup.md).  
- Updated [`gget alphafold`](alphafold.md) dependencies for compatibility with Python >= 3.10.  
- Added `census_version` argument to [`gget cellxgene`](cellxgene.md).

**Version ≥ 0.27.6** (May 1, 2023) (YANKED due to problems with dependencies -> replaced with version 0.27.7):  
- **Thanks to PR by [Tomás Di Domenico](https://github.com/tdido): [`gget search`](search.md) can now also query plant 🌱 Ensembl IDs.**
- **New module: [`gget cellxgene`](cellxgene.md)**

**Version ≥ 0.27.5** (April 6, 2023):  
- Updated [`gget search`](search.md) to function correctly with new [Pandas](https://pypi.org/project/pandas/2.0.0/) version 2.0.0 (released on April 3rd, 2023) as well as older versions of Pandas
- Updated [`gget info`](info.md) with new flags `uniprot` and `ncbi` which allow turning off results from these databases independently to save runtime (note: flag `ensembl_only` was deprecated)
- All gget modules now feature a `-q / --quiet` (Python: `verbose=False`) flag to turn off progress information

**Version ≥ 0.27.4** (March 19, 2023):  
- **New module: [`gget gpt`](gpt.md)**
 
**Version ≥ 0.27.3** (March 11, 2023):  
- [`gget info`](info.md) excludes PDB IDs by default to increase speed (PDB results can be included using flag `--pdb` / `pdb=True`).  

**Version ≥ 0.27.2** (January 1, 2023):    
- Updated [`gget alphafold`](alphafold.md) to [DeepMind's AlphaFold v2.3.0](https://github.com/deepmind/alphafold/releases/tag/v2.3.0) (including new arguments `multimer_for_monomer` and `multimer_recycles`)  

**Version ≥ 0.27.0** (December 10, 2022):  
- Updated [`gget alphafold`](alphafold.md) to match recent changes by DeepMind  
- Updated version number to match [gget's creator](https://github.com/lauraluebbert)'s age following a long-standing Pachter lab tradition  

**Version ≥ 0.3.13** (November 11, 2022):  
- Reduced runtime for [`gget enrichr`](enrichr.md) and [`gget archs4`](archs4.md) when used with Ensembl IDs  

**Version ≥ 0.3.12** (November 10, 2022):  
- [`gget info`](info.md) now also returns subcellular localisation data from UniProt
- New [`gget info`](info.md) flag `ensembl_only` returns only Ensembl results
- Reduced runtime for [`gget info`](info.md) and [`gget seq`](seq.md)

**Version ≥ 0.3.11** (September 7, 2022):  
- **New module: [`gget pdb`](pdb.md)**

**Version ≥ 0.3.10** (September 2, 2022):  
- [`gget alphafold`](alphafold.md) now also returns pLDDT values for generating plots from output without rerunning the program (also see the [gget alphafold FAQ](https://github.com/pachterlab/gget/discussions/39))

**Version ≥ 0.3.9** (August 25, 2022):  
- Updated openmm installation instructions for [`gget alphafold`](alphafold.md)  

**Version ≥ 0.3.8** (August 12, 2022):  
- Fixed mysql-connector-python version requirements

**Version ≥ 0.3.7** (August 9, 2022):  
- **NOTE:** The [Ensembl FTP site](http://ftp.ensembl.org/pub/) changed its structure on August 8, 2022. Please upgrade to `gget` version ≥ 0.3.7 if you use [`gget ref`](ref.md)  

**Version ≥ 0.3.5** (August 6, 2022):  
- **New module: [`gget alphafold`](alphafold.md)**

**Version ≥ 0.2.6** (July 7, 2022):  
- **[`gget ref`](ref.md) now supports plant genomes! 🌱**

**Version ≥ 0.2.5** (June 30, 2022):  
- **NOTE:** [UniProt](https://www.uniprot.org/) changed the structure of their API on June 28, 2022. Please upgrade to `gget` version ≥ 0.2.5 if you use any of the modules querying data from UniProt ([`gget info`](info.md) and [`gget seq`](seq.md)).

**Version ≥ 0.2.3:** (June 26, 2022):  
- JSON is now the default output format for the command-line interface for modules that previously returned data frame (CSV) format by default (the output can be converted to data frame/CSV using flag `[-csv][--csv]`). Data frame/CSV remains the default output for Jupyter Lab / Google Colab (and can be converted to JSON with `json=True`).
- For all modules, the first required argument was converted to a positional argument and should not be named anymore in the command-line, e.g. `gget ref -s human` &rarr; `gget ref human`.
- `gget info`: `[--expand]` is deprecated. The module will now always return all of the available information.
- Slight changes to the output returned by `gget info`, including the return of versioned Ensembl IDs.
- `gget info` and `gget seq` now support 🪱 WormBase and 🪰 FlyBase IDs.
- `gget archs4` and `gget enrichr` now also take Ensembl IDs as input with added flag `[-e][--ensembl]` (`ensembl=True` in Jupyter Lab / Google Colab).
- `gget seq` argument `seqtype` was replaced by flag `[-t][--translate]` (`translate=True/False` in Jupyter Lab / Google Colab) which will return either nucleotide (`False`) or amino acid (`True`) sequences.
- `gget search` argument `seqtype` was renamed to `id_type` for clarity (still taking the same arguments 'gene' or 'transcript').<|MERGE_RESOLUTION|>--- conflicted
+++ resolved
@@ -1,4 +1,3 @@
-<<<<<<< HEAD
 ## ✨ What's new  
 **Version ≥ 0.29.1** (XXX):  
 - [`gget mutate`](mutate.md):  
@@ -13,9 +12,6 @@
 - [`gget elm`](elm.md):   
   Improved server error handling.
 
-=======
-# ✨ What's new  
->>>>>>> 6294ece1
 **Version ≥ 0.29.0** (Sep 25, 2024):  
 - **New modules:**
     - [`gget cbio`](cbio.md)
