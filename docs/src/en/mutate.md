> Python arguments are equivalent to long-option arguments (`--arg`), unless otherwise specified. Flags are True/False arguments in Python.  The manual for any gget tool can be called from the command-line using the `-h` `--help` flag.  
# gget mutate 🧟
Takes in nucleotide sequences and mutations (in [standard mutation annotation](https://www.ncbi.nlm.nih.gov/pmc/articles/PMC1867422/) and returns mutated versions of the input sequences according to the provided mutations.  
Return format: Saves mutated sequences in FASTA format (or returns a list containing the mutated sequences if `out=None`).  

This module was written by [Joseph Rich](https://github.com/josephrich98).

** Update: The more complex functionality of gget mutate has been ported to https://github.com/pachterlab/kvar. kvar expands on this functionality in the context of screening for variants/mutations in sequencing data. If this sounds interesting to you, please check it out! **

**Positional argument**  
`sequences`   
Path to the FASTA file containing the sequences to be mutated, e.g., 'path/to/seqs.fa'.  
Sequence identifiers following the '>' character must correspond to the identifiers in the seq_ID column of `mutations`.  

Example format of the FASTA file:  
```
>seq1 (or ENSG00000106443)  
ACTGCGATAGACT  
>seq2  
AGATCGCTAG
```

Alternatively: Input sequence(s) as a string or list, e.g. 'AGCTAGCT'.

NOTE: Only the letters until the first space or dot will be used as sequence identifiers - Version numbers of Ensembl IDs will be ignored.  
NOTE: When the `sequences` input is a genome fasta file, also see the `gtf` argument below.

**Required arguments**  
`-m` `--mutations`  
Path to the csv or tsv file (e.g., 'path/to/mutations.csv') or data frame (DataFrame object) containing information about the mutations in the following format (the 'notes' and 'mut_ID' columns are optional):  

| mutation         | mut_ID | seq_ID | notes |
|------------------|--------|--------|-------|
| c.2C>T           | mut1   | seq1   | -> Apply mutation 1 to sequence 1 |
| c.9_13inv        | mut2   | seq2   | -> Apply mutation 2 to sequence 2 |
| c.9_13inv        | mut2   | seq4   | -> Apply mutation 2 to sequence 4 |
| c.9_13delinsAAT  | mut3   | seq4   | -> Apply mutation 3 to sequence 4 |
| ...              | ...    | ...    |                                   |

'mutation' = Column containing the mutations to be performed written in standard mutation annotation  
'mut_ID' = Column containing the identifier for each mutation  
'seq_ID' = Column containing the identifiers of the sequences to be mutated (must correspond to the string following the '>' character in the 'sequences' FASTA file; do NOT include spaces or dots)  

Alternatively: Input mutation(s) as a string or list, e.g., 'c.2C>T'.  
If a list is provided, the number of mutations must equal the number of input sequences.  

For use from the terminal (bash): Enclose individual mutation annotations in quotation marks to prevent parsing errors.  

**Optional input-related arguments**  
`-mc` `--mut_column`  
Name of the column containing the mutations to be performed in `mutations`. Default: 'mutation'.  

`-sic` `--seq_id_column`  
Name of the column containing the IDs of the sequences to be mutated in `mutations`. Default: 'seq_ID'.

`-mic` `--mut_id_column`  
Name of the column containing the IDs of each mutation in `mutations`. Default: Same as `mut_column`.
  
**Optional mutant sequence generation/filtering arguments**  
`-k` `--k`  
Length of sequences flanking the mutation. Default: 30.  
If k > total length of the sequence, the entire sequence will be kept.  

<<<<<<< HEAD
=======
`-msl` `--min_seq_len`  
Minimum length of the mutant output sequence, e.g. 100. Mutant sequences smaller than this will be dropped. Default: None

`-ma` `--max_ambiguous`                
Maximum number of 'N' (or 'n') characters allowed in the output sequence, e.g. 10. Default: None (no ambiguous character filter will be applied)

**Optional mutant sequence generation/filtering flags**  
`-ofr` `--optimize_flanking_regions`  
Removes nucleotides from either end of the mutant sequence to ensure (when possible) that the mutant sequence does not contain any k-mers also found in the wildtype/input sequence. 

`-rswk` `--remove_seqs_with_wt_kmers`  
Removes output sequences where at least one k-mer is also present in the wildtype/input sequence in the same region.  
When used with `--optimize_flanking_regions`, only sequences for which a wildtype k-mer is still present after optimization will be removed.

`-mio` `--merge_identical_off`          
Do not merge identical mutant sequences in the output (by default, identical sequences will be merged by concatenating the sequence headers for all identical sequences).

**Optional arguments to generate additional output**   
This output is activated using the  `--update_df` flag and will be stored in a copy of the `mutations` DataFrame.  

`-udf_o` `--update_df_out`               
Path to output csv file containing the updated DataFrame, e.g. 'path/to/mutations_updated.csv'. Only valid when used with `--update_df`.  
Default: None -> the new csv file will be saved in the same directory as the `mutations` DataFrame with appendix '_updated'  

`-ts` `--translate_start`              
(int or str) The position in the input nucleotide sequence to start translating, e.g. 5. If a string is provided, it should correspond to a column name in `mutations` containing the open reading frame start positions for each sequence/mutation. Only valid when used with `--translate`.  
Default: translates from the beginning of each sequence  

`-te` `--translate_end`                
(int or str) The position in the input nucleotide sequence to end translating, e.g. 35. If a string is provided, it should correspond to a column name in `mutations` containing the open reading frame end positions for each sequence/mutation. Only valid when used with `--translate`.  
Default: translates until the end of each sequence  

**Optional flags to modify additional output**  
`-udf` `--update_df`   
Updates the input `mutations` DataFrame to include additional columns with the mutation type, wildtype nucleotide sequence, and mutant nucleotide sequence (only valid if `mutations` is a .csv or .tsv file).  

`-sfs` `--store_full_sequences`         
Includes the complete wildtype and mutant sequences in the updated `mutations` DataFrame (not just the sub-sequence with k-length flanks). Only valid when used with `--update_df`.   

`-tr` `--translate`                  
Adds additional columns to the updated `mutations` DataFrame containing the wildtype and mutant amino acid sequences. Only valid when used with `--store_full_sequences`.   
>>>>>>> 6294ece1
                                  
**Optional general arguments**  
`-o` `--out`   
Path to output FASTA file containing the mutated sequences, e.g., 'path/to/output_fasta.fa'.  
Default: None -> returns a list of the mutated sequences to standard out.    
The identifiers (following the '>') of the mutated sequences in the output FASTA will be '>[seq_ID]_[mut_ID]'. 

**Optional general flags**  
`-q` `--quiet`   
Command-line only. Prevents progress information from being displayed.  
Python: Use `verbose=False` to prevent progress information from being displayed.  

### Examples
```bash
gget mutate ATCGCTAAGCT -m 'c.4G>T'
```
```python
# Python
gget.mutate("ATCGCTAAGCT", "c.4G>T")
```
&rarr; Returns ATCTCTAAGCT.  

<br/><br/>

**List of sequences with a mutation for each sequence provided in a list:**  
```bash
gget mutate ATCGCTAAGCT TAGCTA -m 'c.4G>T' 'c.1_3inv' -o mut_fasta.fa
```
```python
# Python
gget.mutate(["ATCGCTAAGCT", "TAGCTA"], ["c.4G>T", "c.1_3inv"], out="mut_fasta.fa")
```
&rarr; Saves 'mut_fasta.fa' file containing: 
```
>seq1_mut1  
ATCTCTAAGCT  
>seq2_mut2  
GATCTA
```

<br/><br/>

**One mutation applied to several sequences with adjusted `k`:**  
```bash
gget mutate ATCGCTAAGCT TAGCTA -m 'c.1_3inv' -k 3
```
```python
# Python
gget.mutate(["ATCGCTAAGCT", "TAGCTA"], "c.1_3inv", k=3)
```
&rarr; Returns ['CTAGCT', 'GATCTA'].  


<<<<<<< HEAD
<br/><br/>
=======
<br/><br/>

**Add mutations to an entire genome with extended output**  
Main input:   
- mutation information as a `mutations` CSV (by having `seq_id_column` contain chromosome information, and `mut_column` contain mutation information with respect to genome coordinates)  
- the genome as the `sequences` file  

Since we are passing the path to a gtf file to the `gtf` argument, transcript boundaries will be respected (the genome will be split into transcripts). `gtf_transcript_id_column` specifies the name of the column in `mutations` containing the transcript IDs corresponding to the transcript IDs in the `gtf` file.  

The `optimize_flanking_regions` argument maximizes the length of the resulting mutation-containing sequences while maintaining specificity (no wildtype k-mer will be retained).

`update_df` activates the creation of a new CSV file with updated information about each input and output sequence. This new CSV file will be saved as `update_df_out`. Since `store_full_sequences` is activated, this new CSV file will not only contain the output sequences (restricted in size by flanking regiong of size `k`), but also the complete input and output sequences. This allows us to observe the mutation in the context of the entire sequence. Lastly, we are also adding the translated versions of the complete sequences by adding the with the `translate` flag, so we can observe how the resulting amino acid sequence is changed. The `translate_start` and `translate_end` arguments specify the names of the columns in `mutations` that contain the start and end positions of the open reading frame (start and end positions for translating the nucleotide sequence to an amino acid sequence), respectively.  

```bash
gget mutate \
  -m mutations_input.csv \
  -o mut_fasta.fa \
  -k 4 \
  -sic Chromosome \
  -mic Mutation \
  -gtf genome_annotation.gtf \
  -gtic Ensembl_Transcript_ID \
  -ofr \
  -update_df \
  -udf_o mutations_updated.csv \
  -sfs \
  -tr \
  -ts Translate_Start \
  -te Translate_End \
  genome_reference.fa
```
```python
# Python
gget.mutate(
  sequences="genome_reference.fa",
  mutations="mutations_input.csv",
  out="mut_fasta.fa",
  k=4,
  seq_id_column="Chromosome",
  mut_column="Mutation",
  gtf="genome_annotation.gtf",
  gtf_transcript_id_column="Ensembl_Transcript_ID",
  optimize_flanking_regions=True,
  update_df=True,
  update_df_out="mutations_updated.csv",
  store_full_sequences=True,
  translate=True,
  translate_start="Translate_Start",
  translate_end="Translate_End"
)
```
&rarr; Takes in a genome fasta ('genome_reference.fa') and gtf file ('genome_annotation.gtf') (these can be downloaded using [`gget ref`](ref.md)) as well as a 'mutations_input.csv' file containing: 
```
| Chromosome | Mutation          | Ensembl_Transcript_ID  | Translate_Start | Translate_End |
|------------|-------------------|------------------------|-----------------|---------------|
| 1          | g.224411A>C       | ENST00000193812        | 0               | 100           |
| 8          | g.25111del        | ENST00000174411        | 0               | 294           |
| X          | g.1011_1012insAA  | ENST00000421914        | 9               | 1211          |
``` 
&rarr; Saves 'mut_fasta.fa' file containing: 
```
>1:g.224411A>C  
TGCTCTGCT  
>8:g.25111del  
GAGTCGAT
>X:g.1011_1012insAA
TTAGAACTT
``` 
&rarr; Saves 'mutations_updated.csv' file containing: 
```

| Chromosome | Mutation          | Ensembl_Transcript_ID  | mutation_type | wt_sequence | mutant_sequence | wt_sequence_full  | mutant_sequence_full | wt_sequence_aa_full | mutant_sequence_aa_full |
|------------|-------------------|------------------------|---------------|-------------|-----------------|-------------------|----------------------|---------------------|-------------------------|
| 1          | g.224411A>C       | ENSMUST00000193812     | Substitution  | TGCTATGCT   | TGCTCTGCT       | ...TGCTATGCT...   | ...TGCTCTGCT...      | ...CYA...           | ...CSA...               |
| 8          | g.25111del        | ENST00000174411        | Deletion      | GAGTCCGAT   | GAGTCGAT        | ...GAGTCCGAT...   | ...GAGTCGAT...       | ...ESD...           | ...ES...                |
| X          | g.1011_1012insAA  | ENST00000421914        | Insertion     | TTAGCTT     | TTAGAACTT       | ...TTAGCTT...     | ...TTAGAACTT...      | ...A...             | ...EL...                |

```

# References
If you use `gget mutate` in a publication, please cite the following articles:   

- Luebbert, L., & Pachter, L. (2023). Efficient querying of genomic reference databases with gget. Bioinformatics. [https://doi.org/10.1093/bioinformatics/btac836](https://doi.org/10.1093/bioinformatics/btac836)
>>>>>>> 6294ece1
<|MERGE_RESOLUTION|>--- conflicted
+++ resolved
@@ -60,51 +60,6 @@
 `-k` `--k`  
 Length of sequences flanking the mutation. Default: 30.  
 If k > total length of the sequence, the entire sequence will be kept.  
-
-<<<<<<< HEAD
-=======
-`-msl` `--min_seq_len`  
-Minimum length of the mutant output sequence, e.g. 100. Mutant sequences smaller than this will be dropped. Default: None
-
-`-ma` `--max_ambiguous`                
-Maximum number of 'N' (or 'n') characters allowed in the output sequence, e.g. 10. Default: None (no ambiguous character filter will be applied)
-
-**Optional mutant sequence generation/filtering flags**  
-`-ofr` `--optimize_flanking_regions`  
-Removes nucleotides from either end of the mutant sequence to ensure (when possible) that the mutant sequence does not contain any k-mers also found in the wildtype/input sequence. 
-
-`-rswk` `--remove_seqs_with_wt_kmers`  
-Removes output sequences where at least one k-mer is also present in the wildtype/input sequence in the same region.  
-When used with `--optimize_flanking_regions`, only sequences for which a wildtype k-mer is still present after optimization will be removed.
-
-`-mio` `--merge_identical_off`          
-Do not merge identical mutant sequences in the output (by default, identical sequences will be merged by concatenating the sequence headers for all identical sequences).
-
-**Optional arguments to generate additional output**   
-This output is activated using the  `--update_df` flag and will be stored in a copy of the `mutations` DataFrame.  
-
-`-udf_o` `--update_df_out`               
-Path to output csv file containing the updated DataFrame, e.g. 'path/to/mutations_updated.csv'. Only valid when used with `--update_df`.  
-Default: None -> the new csv file will be saved in the same directory as the `mutations` DataFrame with appendix '_updated'  
-
-`-ts` `--translate_start`              
-(int or str) The position in the input nucleotide sequence to start translating, e.g. 5. If a string is provided, it should correspond to a column name in `mutations` containing the open reading frame start positions for each sequence/mutation. Only valid when used with `--translate`.  
-Default: translates from the beginning of each sequence  
-
-`-te` `--translate_end`                
-(int or str) The position in the input nucleotide sequence to end translating, e.g. 35. If a string is provided, it should correspond to a column name in `mutations` containing the open reading frame end positions for each sequence/mutation. Only valid when used with `--translate`.  
-Default: translates until the end of each sequence  
-
-**Optional flags to modify additional output**  
-`-udf` `--update_df`   
-Updates the input `mutations` DataFrame to include additional columns with the mutation type, wildtype nucleotide sequence, and mutant nucleotide sequence (only valid if `mutations` is a .csv or .tsv file).  
-
-`-sfs` `--store_full_sequences`         
-Includes the complete wildtype and mutant sequences in the updated `mutations` DataFrame (not just the sub-sequence with k-length flanks). Only valid when used with `--update_df`.   
-
-`-tr` `--translate`                  
-Adds additional columns to the updated `mutations` DataFrame containing the wildtype and mutant amino acid sequences. Only valid when used with `--store_full_sequences`.   
->>>>>>> 6294ece1
                                   
 **Optional general arguments**  
 `-o` `--out`   
@@ -158,90 +113,7 @@
 &rarr; Returns ['CTAGCT', 'GATCTA'].  
 
 
-<<<<<<< HEAD
-<br/><br/>
-=======
-<br/><br/>
-
-**Add mutations to an entire genome with extended output**  
-Main input:   
-- mutation information as a `mutations` CSV (by having `seq_id_column` contain chromosome information, and `mut_column` contain mutation information with respect to genome coordinates)  
-- the genome as the `sequences` file  
-
-Since we are passing the path to a gtf file to the `gtf` argument, transcript boundaries will be respected (the genome will be split into transcripts). `gtf_transcript_id_column` specifies the name of the column in `mutations` containing the transcript IDs corresponding to the transcript IDs in the `gtf` file.  
-
-The `optimize_flanking_regions` argument maximizes the length of the resulting mutation-containing sequences while maintaining specificity (no wildtype k-mer will be retained).
-
-`update_df` activates the creation of a new CSV file with updated information about each input and output sequence. This new CSV file will be saved as `update_df_out`. Since `store_full_sequences` is activated, this new CSV file will not only contain the output sequences (restricted in size by flanking regiong of size `k`), but also the complete input and output sequences. This allows us to observe the mutation in the context of the entire sequence. Lastly, we are also adding the translated versions of the complete sequences by adding the with the `translate` flag, so we can observe how the resulting amino acid sequence is changed. The `translate_start` and `translate_end` arguments specify the names of the columns in `mutations` that contain the start and end positions of the open reading frame (start and end positions for translating the nucleotide sequence to an amino acid sequence), respectively.  
-
-```bash
-gget mutate \
-  -m mutations_input.csv \
-  -o mut_fasta.fa \
-  -k 4 \
-  -sic Chromosome \
-  -mic Mutation \
-  -gtf genome_annotation.gtf \
-  -gtic Ensembl_Transcript_ID \
-  -ofr \
-  -update_df \
-  -udf_o mutations_updated.csv \
-  -sfs \
-  -tr \
-  -ts Translate_Start \
-  -te Translate_End \
-  genome_reference.fa
-```
-```python
-# Python
-gget.mutate(
-  sequences="genome_reference.fa",
-  mutations="mutations_input.csv",
-  out="mut_fasta.fa",
-  k=4,
-  seq_id_column="Chromosome",
-  mut_column="Mutation",
-  gtf="genome_annotation.gtf",
-  gtf_transcript_id_column="Ensembl_Transcript_ID",
-  optimize_flanking_regions=True,
-  update_df=True,
-  update_df_out="mutations_updated.csv",
-  store_full_sequences=True,
-  translate=True,
-  translate_start="Translate_Start",
-  translate_end="Translate_End"
-)
-```
-&rarr; Takes in a genome fasta ('genome_reference.fa') and gtf file ('genome_annotation.gtf') (these can be downloaded using [`gget ref`](ref.md)) as well as a 'mutations_input.csv' file containing: 
-```
-| Chromosome | Mutation          | Ensembl_Transcript_ID  | Translate_Start | Translate_End |
-|------------|-------------------|------------------------|-----------------|---------------|
-| 1          | g.224411A>C       | ENST00000193812        | 0               | 100           |
-| 8          | g.25111del        | ENST00000174411        | 0               | 294           |
-| X          | g.1011_1012insAA  | ENST00000421914        | 9               | 1211          |
-``` 
-&rarr; Saves 'mut_fasta.fa' file containing: 
-```
->1:g.224411A>C  
-TGCTCTGCT  
->8:g.25111del  
-GAGTCGAT
->X:g.1011_1012insAA
-TTAGAACTT
-``` 
-&rarr; Saves 'mutations_updated.csv' file containing: 
-```
-
-| Chromosome | Mutation          | Ensembl_Transcript_ID  | mutation_type | wt_sequence | mutant_sequence | wt_sequence_full  | mutant_sequence_full | wt_sequence_aa_full | mutant_sequence_aa_full |
-|------------|-------------------|------------------------|---------------|-------------|-----------------|-------------------|----------------------|---------------------|-------------------------|
-| 1          | g.224411A>C       | ENSMUST00000193812     | Substitution  | TGCTATGCT   | TGCTCTGCT       | ...TGCTATGCT...   | ...TGCTCTGCT...      | ...CYA...           | ...CSA...               |
-| 8          | g.25111del        | ENST00000174411        | Deletion      | GAGTCCGAT   | GAGTCGAT        | ...GAGTCCGAT...   | ...GAGTCGAT...       | ...ESD...           | ...ES...                |
-| X          | g.1011_1012insAA  | ENST00000421914        | Insertion     | TTAGCTT     | TTAGAACTT       | ...TTAGCTT...     | ...TTAGAACTT...      | ...A...             | ...EL...                |
-
-```
-
 # References
 If you use `gget mutate` in a publication, please cite the following articles:   
 
 - Luebbert, L., & Pachter, L. (2023). Efficient querying of genomic reference databases with gget. Bioinformatics. [https://doi.org/10.1093/bioinformatics/btac836](https://doi.org/10.1093/bioinformatics/btac836)
->>>>>>> 6294ece1
