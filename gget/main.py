--- conflicted
+++ resolved
@@ -32,10 +32,8 @@
 from .gget_elm import elm
 from .gget_diamond import diamond
 from .gget_cosmic import cosmic
-<<<<<<< HEAD
+from .gget_mutate import mutate
 from .gget_dataverse import dataverse
-=======
-from .gget_mutate import mutate
 
 
 # Custom formatter for help messages that preserved the text formatting and adds the default value to the end of the help message
@@ -49,7 +47,6 @@
         ):
             help_str += " (default: %(default)s)"
         return help_str
->>>>>>> a9635da2
 
 
 def main():
@@ -1839,142 +1836,6 @@
         required=False,
         help="Do not print progress information.",
     )
-
-<<<<<<< HEAD
-    # dataverse parser arguments
-    dataverse_desc = "Collect datasets from Harvard Dataverse container using a defined JSON file"
-    parser_dataverse = parent_subparsers.add_parser(
-        "dataverse",
-        parents=[parent],
-        description=dataverse_desc,
-        help=dataverse_desc,
-        add_help=True,
-    )
-
-    parser_dataverse.add_argument(
-        "-j",
-        "--json",
-        default=None,
-        required=False,
-        help='URL link to JSON file including predefined list of datasets.'
-    )
-    
-    parser_dataverse.add_argument(
-        "-o",
-        "--out",
-        type=str,
-        required=False,
-        help=(
-            "Path to the file the results will be saved in, e.g. path/to/directory/\n"
-            "Default: Standard out."
-        ),
-    )
-
-=======
-    # mutate parser arguments
-    mutate_desc = "Mutate nucleotide sequences according to defined mutations."
-    parser_mutate = parent_subparsers.add_parser(
-        "mutate",
-        parents=[parent],
-        description=mutate_desc,
-        help=mutate_desc,
-        add_help=True,
-        formatter_class=CustomHelpFormatter,
-    )
-    parser_mutate.add_argument(
-        "sequences",
-        type=str,
-        nargs="+",
-        help=(
-            "(str) Path to the fasta file containing the sequences to be mutated, e.g., 'seqs.fa'.\n"
-            "Sequence identifiers following the '>' character must correspond to the identifiers\n"
-            "in the seq_ID column of 'mutations'.\n"
-            "NOTE: Only string until first space or dot will be used as sequence identifier\n"
-            "- Version numbers of Ensembl IDs will be ignored.\n\n"
-            "Example:\n"
-            ">seq1 (or ENSG00000106443)\n"
-            "ACTGCGATAGACT\n"
-            ">seq2\n"
-            "AGATCGCTAG\n\n"
-            "Alternatively: Input sequence(s) as a string or list, e.g. 'AGCTAGCT' or 'ACTGCTAGCT' 'AGCTAGCT'."
-        ),
-    )
-    parser_mutate.add_argument(
-        "-m",
-        "--mutations",
-        type=str,
-        nargs="+",
-        required=True,
-        help=(
-            "Path to csv or tsv file (e.g., 'mutations.csv') containing information about the mutations in the following format:\n\n"
-            "| mutation             | mut_ID | seq_ID |\n"
-            "| c.1252C>T            | mut1   | seq1   | -> Apply mutation 1 to sequence 1\n"
-            "| c.2239_2253inv       | mut2   | seq2   | -> Apply mutation 2 to sequence 2\n"
-            "| c.2239_2253inv       | mut2   | seq3   | -> Apply mutation 2 to sequence 3\n"
-            "| c.2239_2253delinsAAT | mut3   | seq3   | -> Apply mutation 3 to sequence 3\n"
-            "| ...                  | ...    | ...    |\n\n"
-            "'mutation' = Column containing the mutations to be performed written in standard mutation annotation (see below)\n"
-            "'mut_ID' = Column containing an identifier for each mutation\n"
-            "'seq_ID' = Column containing the identifiers of the sequences to be mutated\n"
-            "(sequence IDs must correspond to the string following the > character in the input fasta; do NOT include spaces or dots)\n\n"
-            "Alternatively: Input mutation(s) as a string or list, e.g. 'c.2C>T' or 'c.2C>T' 'c.1A>C'\n\n"
-            "NOTE: Enclose individual mutation annotations in quotation marks to prevent terminal parsing errors.\n"
-            "If a list is passed, the number of mutations must equal the number of input sequences."
-        ),
-    )
-    parser_mutate.add_argument(
-        "-k",
-        "--k",
-        default=30,
-        type=int,
-        required=False,
-        help="Length of sequences flanking the mutation. If k > total length of the sequence, the entire sequence will be kept.",
-    )
-    parser_mutate.add_argument(
-        "-mc",
-        "--mut_column",
-        default="mutation",
-        type=str,
-        required=False,
-        help="Name of the column containing the mutations to be performed in 'mutations'.",
-    )
-    parser_mutate.add_argument(
-        "-mic",
-        "--mut_id_column",
-        default="mut_ID",
-        type=str,
-        required=False,
-        help="Name of the column containing the IDs of each mutation in 'mutations'.",
-    )
-    parser_mutate.add_argument(
-        "-sic",
-        "--seq_id_column",
-        default="seq_ID",
-        type=str,
-        required=False,
-        help="Name of the column containing the IDs of the sequences to be mutated in 'mutations'.",
-    )
-    parser_mutate.add_argument(
-        "-o",
-        "--out",
-        default=None,
-        type=str,
-        required=False,
-        help=(
-            "Path to output fasta file containing the mutated sequences, e.g., 'path/to/output_fasta.fa'.\n"
-            "Default: None -> returns a list of the mutated sequences to standard out.\n"
-            "The identifiers (following the '>') of the mutated sequences in the output fasta will be '>[seq_ID]_[mut_ID]'."
-        ),
-    )
-    parser_mutate.add_argument(
-        "-q",
-        "--quiet",
-        default=True,
-        action="store_false",
-        required=False,
-        help="Do not print progress information.",
-    )
->>>>>>> a9635da2
 
     ### Define return values
     args = parent_parser.parse_args()
@@ -2023,11 +1884,6 @@
         "elm": parser_elm,
         "diamond": parser_diamond,
         "cosmic": parser_cosmic,
-<<<<<<< HEAD
-        "dataverse": parser_dataverse,
-=======
-        "mutate": parser_mutate,
->>>>>>> a9635da2
     }
 
     if len(sys.argv) == 2:
