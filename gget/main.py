import argparse
import sys
from datetime import datetime
from typing import Optional

import pandas as pd

# Get current date and time for alphafold default foldername
dt_string = datetime.now().strftime("%Y_%m_%d-%H_%M")

import os
import json

from .utils import set_up_logger

logger = set_up_logger()

from .__init__ import __version__

# Module functions
from .gget_ref import ref
from .gget_search import search
from .gget_info import info
from .gget_seq import seq
from .gget_muscle import muscle
from .gget_blast import blast
from .gget_blat import blat
from .gget_enrichr import enrichr
from .gget_archs4 import archs4
from .gget_alphafold import alphafold
from .gget_setup import setup
from .gget_pdb import pdb
from .gget_gpt import gpt
from .gget_cellxgene import cellxgene
from .gget_elm import elm
from .gget_diamond import diamond
from .gget_cosmic import cosmic
from .gget_mutate import mutate
<<<<<<< HEAD
from .gget_dataverse import dataverse
=======
from .gget_opentargets import opentargets, OPENTARGETS_RESOURCES
from .gget_cbio import cbio_plot, cbio_search
from .gget_bgee import bgee
>>>>>>> eb66c3f6


# Custom formatter for help messages that preserved the text formatting and adds the default value to the end of the help message
class CustomHelpFormatter(argparse.RawTextHelpFormatter):
    def _get_help_string(self, action):
        help_str = action.help if action.help else ""
        if (
            "%(default)" not in help_str
            and action.default is not argparse.SUPPRESS
            and action.default is not None
            # default information can be deceptive or confusing for boolean flags.
            # For example, `--quiet` says "Does not print progress information. (default: True)" even though
            # the default action is to NOT be quiet (to the user, the default is False).
            and not isinstance(action, argparse._StoreTrueAction)
            and not isinstance(action, argparse._StoreFalseAction)
        ):
            help_str += " (default: %(default)s)"
        return help_str


def convert_to_list(*args):
    args_list = list(args)
    return args_list


def int_or_str(value):
    try:
        return int(value)
    except ValueError:
        return value


def main():
    """
    Function containing argparse parsers and arguments to allow the use of gget from the terminal.
    """
    # Define parent parser
    parent_parser = argparse.ArgumentParser(
        description=f"gget v{__version__}", add_help=False
    )
    # Initiate subparsers
    parent_subparsers = parent_parser.add_subparsers(dest="command")
    # Define parent (not sure why I need both parent parser and parent, but otherwise it does not work)
    parent = argparse.ArgumentParser(add_help=False)

    # Add custom help argument to parent parser
    parent_parser.add_argument(
        "-h", "--help", action="store_true", help="Print manual."
    )
    # Add custom version argument to parent parser
    parent_parser.add_argument(
        "-v", "--version", action="store_true", help="Print version."
    )

    ## gget ref subparser
    ref_desc = "Fetch FTPs for reference genomes and annotations by species."
    parser_ref = parent_subparsers.add_parser(
        "ref",
        parents=[parent],
        description=ref_desc,
        help=ref_desc,
        add_help=True,
        formatter_class=CustomHelpFormatter,
    )
    # ref parser arguments
    parser_ref.add_argument(
        "species",
        type=str,
        nargs="?",
        default=None,
        help=(
            "Species or database to be searched. Species should be passed in the format 'genus_species', e.g. 'homo_sapiens'.\n"
            "Supported shortcuts: 'human', 'mouse', 'human_grch37' (accesses the GRCh37 genome assembly)"
        ),
    )
    parser_ref.add_argument(
        "-l",
        "--list_species",
        default=False,
        action="store_true",
        required=False,
        help=(
            "List all available vertebrate species from the Ensembl database.\n"
            "(Combine with `--release` to get the available species from a specific Ensembl release.)"
        ),
    )
    parser_ref.add_argument(
        "-liv",
        "--list_iv_species",
        default=False,
        action="store_true",
        required=False,
        help=(
            "List all available invertebrate species from the Ensembl database.\n"
            "(Combine with `--release` to get the available species from a specific Ensembl release.)"
        ),
    )
    parser_ref.add_argument(
        "-w",
        "--which",
        default="all",
        type=str,
        required=False,
        help=(
            "Defines which results to return.\n"
            "Default: 'all' -> Returns all available results.\n"
            "Possible entries are one or a combination (as a comma-separated list) of the following:\n"
            "'gtf' - Returns the annotation (GTF).\n"
            "'cdna' - Returns the trancriptome (cDNA).\n"
            "'dna' - Returns the genome (DNA).\n"
            "'cds - Returns the coding sequences corresponding to Ensembl genes. (Does not contain UTR or intronic sequence.)\n"
            "'cdrna' - Returns transcript sequences corresponding to non-coding RNA genes (ncRNA).\n"
            "'pep' - Returns the protein translations of Ensembl genes.\n"
            "Example: '-w dna,gtf'"
        ),
    )
    parser_ref.add_argument(
        "-r",
        "--release",
        default=None,
        type=int,
        required=False,
        help="Ensembl release the FTPs will be fetched from, e.g. 104 (default: latest Ensembl release).",
    )
    parser_ref.add_argument(
        "-ftp",
        "--ftp",
        default=False,
        action="store_true",
        required=False,
        help="Return only the FTP link(s).",
    )
    parser_ref.add_argument(
        "-d",
        "--download",
        default=False,
        action="store_true",
        required=False,
        help="Download FTPs to the directory specified by --out_dir using curl.",
    )
    parser_ref.add_argument(
        "-od",
        "--out_dir",
        type=str,
        required=False,
        help=(
            "Path to the directory the FTPs will be saved in, e.g. path/to/directory.\n"
            "Default: Current working directory."
        ),
    )
    parser_ref.add_argument(
        "-o",
        "--out",
        type=str,
        required=False,
        help=(
            "Path to the file the results will be saved in, e.g. path/to/directory/results.json.\n"
            "Default: Standard out."
        ),
    )
    parser_ref.add_argument(
        "-q",
        "--quiet",
        default=True,
        action="store_false",
        required=False,
        help="Does not print progress information.",
    )
    parser_ref.add_argument(
        "-s",
        "--species",
        type=str,
        required=False,
        dest="species_deprecated",
        help="DEPRECATED - use positional argument instead. Species for which the FTPs will be fetched, e.g. homo_sapiens.",
    )

    ## gget search subparser
    search_desc = (
        "Fetch gene and transcript IDs from Ensembl using free-form search terms."
    )
    parser_gget = parent_subparsers.add_parser(
        "search",
        parents=[parent],
        description=search_desc,
        help=search_desc,
        add_help=True,
        formatter_class=CustomHelpFormatter,
    )
    # Search parser arguments
    parser_gget.add_argument(
        "searchwords",
        type=str,
        nargs="+",
        help="One or more free form search words, e.g. gaba, nmda.",
    )
    parser_gget.add_argument(
        "-s",
        "--species",
        type=str,
        required=True,
        help=(
            "Species or database to be queried, e.g. 'homo_sapiens' or 'arabidopsis_thaliana'.\n"
            "To pass a specific database, pass the name of the CORE database, e.g. 'mus_musculus_dba2j_core_105_1'.\n"
            "All available core databases can be found here:\n"
            "Vertebrates: http://ftp.ensembl.org/pub/current/mysql/\n"
            "Invertebrates: http://ftp.ensemblgenomes.org/pub/current/ + kingdom + mysql/\n"
            "Supported shortcuts: 'human', 'mouse'."
        ),
    )
    parser_gget.add_argument(
        "-r",
        "--release",
        default=None,
        type=int,
        required=False,
        help=(
            "Defines the Ensembl release number from which the files are fetched, e.g. 104.\n"
            "Note: Does not apply to invertebrate species (you can pass a specific core database (which include a release number) to the species argument instead).\n"
            "This argument is overwritten if a specific database (which includes a release number) is passed to the species argument.\n"
            "Default: None -> latest Ensembl release is used."
        ),
    )
    parser_gget.add_argument(
        "-t",
        "--id_type",
        choices=["gene", "transcript"],
        default="gene",
        type=str,
        required=False,
        help=(
            "'gene': Returns genes that match the searchwords. (default).\n"
            "'transcript': Returns transcripts that match the searchwords."
        ),
    )
    parser_gget.add_argument(
        "-ao",
        "--andor",
        choices=["and", "or"],
        default="or",
        type=str,
        required=False,
        help=(
            "'or': Gene descriptions must include at least one of the searchwords (default).\n"
            "'and': Only return genes whose descriptions include all searchwords."
        ),
    )
    parser_gget.add_argument(
        "-l",
        "--limit",
        type=int,
        default=None,
        required=False,
        help="Limits the number of results, e.g. 10 (default: None).",
    )
    parser_gget.add_argument(
        "-csv",
        "--csv",
        default=True,
        action="store_false",
        required=False,
        help="Returns results in csv format instead of json.",
    )
    parser_gget.add_argument(
        "-o",
        "--out",
        type=str,
        required=False,
        help=(
            "Path to the file the results will be saved in, e.g. path/to/directory/results.json.\n"
            "Default: Standard out."
        ),
    )
    parser_gget.add_argument(
        "-q",
        "--quiet",
        default=True,
        action="store_false",
        required=False,
        help="Does not print progress information.",
    )
    parser_gget.add_argument(
        "-sw",
        "--searchwords",
        type=str,
        nargs="*",
        required=False,
        dest="sw_deprecated",
        help="DEPRECATED - use positional argument instead. One or more free form search words, e.g. gaba, nmda.",
    )
    parser_gget.add_argument(
        "--seqtype",
        default=None,
        type=str,
        required=False,
        help="DEPRECATED - use argument 'id_type' instead.",
    )
    parser_gget.add_argument(
        "-j",
        "--json",
        default=False,
        action="store_true",
        required=False,
        help="DEPRECATED - json is now the default output format (convert to csv using flag [--csv]).",
    )
    ## gget elm subparser
    elm_desc = "Locally predicts Eukaryotic Linear Motifs from an amino acid sequence or UniProt Acc using data from the ELM database (http://elm.eu.org/media/Elm_academic_license.pdf)."
    parser_elm = parent_subparsers.add_parser(
        "elm",
        parents=[parent],
        description=elm_desc,
        help=elm_desc,
        add_help=True,
        formatter_class=CustomHelpFormatter,
    )
    # elm parser arguments
    parser_elm.add_argument(
        "sequence",
        type=str,
        help="Amino acid sequence or Uniprot Acc. If Uniprot Acc, use flag '--uniprot'.",
    )
    parser_elm.add_argument(
        "-u",
        "--uniprot",
        default=False,
        action="store_true",
        required=False,
        help="Use this flag if input is a Uniprot Acc instead of an amino acid sequence.",
    )
    parser_elm.add_argument(
        "-s",
        "--sensitivity",
        type=str,
        default="very-sensitive",
        required=False,
        choices=[
            "fast",
            "mid-sensitive",
            "sensitive",
            "more-sensitive",
            "very-sensitive",
            "ultra-sensitive",
        ],
        help="Sensitivity of DIAMOND alignment.",
    )
    parser_elm.add_argument(
        "-t",
        "--threads",
        type=int,
        default=1,
        required=False,
        help="Number of threads used in DIAMOND alignment.",
    )
    parser_elm.add_argument(
        "-bin",
        "--diamond_binary",
        type=str,
        default=None,
        required=False,
        help="Path to DIAMOND binary. Default: None -> Uses DIAMOND binary installed with gget.",
    )
    parser_elm.add_argument(
        "-e",
        "--expand",
        default=False,
        action="store_true",
        required=False,
        help="Expand the information returned in the regex data frame to include the protein names, organisms, and references that the motif was orignally validated on.",
    )
    parser_elm.add_argument(
        "-q",
        "--quiet",
        default=True,
        action="store_false",
        required=False,
        help="Does not print progress information.",
    )
    parser_elm.add_argument(
        "-csv",
        "--csv",
        default=True,
        action="store_false",
        required=False,
        help="Returns results in csv format instead of json.",
    )
    parser_elm.add_argument(
        "-o",
        "--out",
        type=str,
        required=False,
        help=(
            "Path to folder to save results in, e.g. path/to/directory.\n"
            "Default: Standard out."
        ),
    )
    # gget diamond parser
    diamond_desc = "Align multiple protein or translated DNA sequences using DIAMOND."
    parser_diamond = parent_subparsers.add_parser(
        "diamond",
        parents=[parent],
        description=diamond_desc,
        help=diamond_desc,
        add_help=True,
        formatter_class=CustomHelpFormatter,
    )
    parser_diamond.add_argument(
        "query",
        type=str,
        nargs="+",
        help="Sequences (str or list) or path to FASTA file containing sequences to be aligned against the reference.",
    )
    parser_diamond.add_argument(
        "-ref",
        "--reference",
        type=str,
        nargs="+",
        required=True,
        help="Reference sequences (str or list) or path to FASTA file containing reference sequences.",
    )
    parser_diamond.add_argument(
        "-db",
        "--diamond_db",
        type=str,
        default=None,
        required=False,
        help=(
            "Path to save DIAMOND database created from reference.\n"
            "Default: None -> Temporary db file will be deleted after alignment or saved in 'out' if 'out' is provided."
        ),
    )
    parser_diamond.add_argument(
        "-s",
        "--sensitivity",
        choices=[
            "fast",
            "mid-sensitive",
            "sensitive",
            "more-sensitive",
            "very-sensitive",
            "ultra-sensitive",
        ],
        default="very-sensitive",
        type=str,
        required=False,
        help=(
            "One of the following:'fast', 'mid-sensitive', 'sensitive', 'more-sensitive', 'very-sensitive' or 'ultra-sensitive'.\n"
            "Sensitivity of DIAMOND alignment. Default: 'very-sensitive'."
        ),
    )
    parser_diamond.add_argument(
        "-t",
        "--threads",
        default=1,
        type=int,
        required=False,
        help="Number of threads to use for alignment.",
    )
    parser_diamond.add_argument(
        "-bin",
        "--diamond_binary",
        type=str,
        default=None,
        required=False,
        help=(
            "Path to DIAMOND binary,  e.g. path/bins/Linux/diamond.\n"
            "Default: None -> Uses DIAMOND binary installed with gget."
        ),
    )
    parser_diamond.add_argument(
        "-q",
        "--quiet",
        default=True,
        action="store_false",
        required=False,
        help="Does not print progress information.",
    )
    parser_diamond.add_argument(
        "-csv",
        "--csv",
        default=True,
        action="store_false",
        required=False,
        help="Returns results in csv format instead of json.",
    )
    parser_diamond.add_argument(
        "-o",
        "--out",
        type=str,
        required=False,
        help=(
            "Path to folder to save DIAMOND results in, e.g. path/to/directory/results.json.\n"
            "Default: Standard out, temporary files are deleted."
        ),
    )

    ## gget info subparser
    info_desc = "Fetch gene and transcript metadata using Ensembl IDs."
    parser_info = parent_subparsers.add_parser(
        "info",
        parents=[parent],
        description=info_desc,
        help=info_desc,
        add_help=True,
        formatter_class=CustomHelpFormatter,
    )
    # info parser arguments
    parser_info.add_argument(
        "ens_ids",
        type=str,
        nargs="+",
        help="One or more Ensembl, WormBase, or FlyBase IDs.",
    )
    parser_info.add_argument(
        "-n",
        "--ncbi",
        default=True,
        action="store_false",
        required=False,
        help="TURN OFF results from NCBI database.",
    )
    parser_info.add_argument(
        "-u",
        "--uniprot",
        default=True,
        action="store_false",
        required=False,
        help="TURN OFF results from UniProt database.",
    )
    parser_info.add_argument(
        "-csv",
        "--csv",
        default=True,
        action="store_false",
        required=False,
        help="Returns results in csv format instead of json.",
    )
    parser_info.add_argument(
        "-pdb",
        "--pdb",
        default=False,
        action="store_true",
        required=False,
        help="Also returns PDB IDs (might increase run time).",
    )
    parser_info.add_argument(
        "-q",
        "--quiet",
        default=True,
        action="store_false",
        required=False,
        help="Does not print progress information.",
    )
    parser_info.add_argument(
        "-o",
        "--out",
        type=str,
        required=False,
        help=(
            "Path to file the results will be saved as, e.g. path/to/directory/results.json.\n"
            "Default: Standard out."
        ),
    )
    parser_info.add_argument(
        "-eo",
        "--ensembl_only",
        default=False,
        action="store_true",
        required=False,
        help="DEPRECATED - only returns results from Ensembl (excludes PDB, UniProt, and NCBI results).",
    )
    parser_info.add_argument(
        "-id",
        "--ens_ids",
        type=str,
        nargs="+",
        required=False,
        dest="id_deprecated",
        help="DEPRECATED - use positional argument instead. One or more Ensembl, WormBase or FlyBase IDs).",
    )
    parser_info.add_argument(
        "-j",
        "--json",
        default=False,
        action="store_true",
        required=False,
        help="DEPRECATED - json is now the default output format (convert to csv using flag [--csv]).",
    )
    parser_info.add_argument(
        "-e",
        "--expand",
        default=False,
        action="store_true",
        required=False,
        help=("DEPRECATED - gget info now always returns all available information."),
    )

    ## gget seq subparser
    seq_desc = "Fetch nucleotide or amino acid sequence (FASTA) of a gene (and all isoforms) or transcript by Ensembl, WormBase or FlyBase ID. "
    parser_seq = parent_subparsers.add_parser(
        "seq",
        parents=[parent],
        description=seq_desc,
        help=seq_desc,
        add_help=True,
        formatter_class=CustomHelpFormatter,
    )
    # seq parser arguments
    parser_seq.add_argument(
        "ens_ids",
        type=str,
        nargs="+",
        help="One or more Ensembl, WormBase, or FlyBase IDs.",
    )
    parser_seq.add_argument(
        "-t",
        "--translate",
        default=False,
        action="store_true",
        required=False,
        help=(
            "Returns amino acid sequences from UniProt. (Otherwise returns nucleotide sequences from Ensembl.)"
        ),
    )
    parser_seq.add_argument(
        "-iso",
        "--isoforms",
        default=False,
        action="store_true",
        required=False,
        help="Returns sequences of all known transcripts (default: False). (Only for gene IDs.)",
    )
    parser_seq.add_argument(
        "-o",
        "--out",
        type=str,
        required=False,
        help=(
            "Path to the FASTA file the results will be saved in, e.g. path/to/directory/results.fa.\n"
            "Default: Standard out."
        ),
    )
    parser_seq.add_argument(
        "-q",
        "--quiet",
        default=True,
        action="store_false",
        required=False,
        help="Does not print progress information.",
    )
    parser_seq.add_argument(
        "-id",
        "--ens_ids",
        type=str,
        nargs="+",
        required=False,
        dest="id_deprecated",
        help="DEPRECATED - use positional argument instead. One or more Ensembl, WormBase or FlyBase IDs.",
    )
    parser_seq.add_argument(
        "--seqtype",
        default=None,
        type=str,
        required=False,
        help="DEPRECATED - use True/False flag 'translate' instead.",
    )
    parser_seq.add_argument(
        "--transcribe",
        default=None,
        action="store_true",
        required=False,
        help="DEPRECATED - use True/False flag 'translate' instead.",
    )

    ## gget muscle subparser
    muscle_desc = "Align multiple nucleotide or amino acid sequences against each other (using the Muscle v5 algorithm)."
    parser_muscle = parent_subparsers.add_parser(
        "muscle",
        parents=[parent],
        description=muscle_desc,
        help=muscle_desc,
        add_help=True,
        formatter_class=CustomHelpFormatter,
    )
    # muscle parser arguments
    parser_muscle.add_argument(
        "fasta",
        type=str,
        nargs="+",
        help="List of sequences or path to fasta file containing the sequences to be aligned.",
    )
    parser_muscle.add_argument(
        "-s5",
        "--super5",
        default=False,
        action="store_true",
        required=False,
        help="If True, align input using Super5 algorithm instead of PPP algorithm to decrease time and memory. Use for large inputs (a few hundred sequences).",
    )
    parser_muscle.add_argument(
        "-o",
        "--out",
        type=str,
        required=False,
        default=None,
        help=(
            "Path to save an 'aligned FASTA' (.afa) file with the results, e.g. path/to/directory/results.afa."
            "Default: 'None' -> Standard out in Clustal format."
        ),
    )
    parser_muscle.add_argument(
        "-q",
        "--quiet",
        default=True,
        action="store_false",
        required=False,
        help="Does not print progress information.",
    )
    parser_muscle.add_argument(
        "-fa",
        "--fasta",
        type=str,
        required=False,
        dest="fasta_deprecated",
        help="DEPRECATED - use positional argument instead. Path to fasta file containing the sequences to be aligned.",
    )

    ## gget blast subparser
    blast_desc = "BLAST a nucleotide or amino acid sequence against any BLAST database."
    parser_blast = parent_subparsers.add_parser(
        "blast",
        parents=[parent],
        description=blast_desc,
        help=blast_desc,
        add_help=True,
        formatter_class=CustomHelpFormatter,
    )
    # blast parser arguments
    parser_blast.add_argument(
        "sequence",
        type=str,
        help="Sequence (str) or path to fasta file.",
    )
    parser_blast.add_argument(
        "-p",
        "--program",
        choices=["blastn", "blastp", "blastx", "tblastn", "tblastx"],
        default="default",
        type=str,
        required=False,
        help=(
            "'blastn', 'blastp', 'blastx', 'tblastn', or 'tblastx'. "
            "Default: 'blastn' for nucleotide sequences; 'blastp' for amino acid sequences."
        ),
    )
    parser_blast.add_argument(
        "-db",
        "--database",
        choices=[
            "nt",
            "nr",
            "refseq_rna",
            "refseq_protein",
            "swissprot",
            "pdbaa",
            "pdbnt",
        ],
        default="default",
        type=str,
        required=False,
        help=(
            "'nt', 'nr', 'refseq_rna', 'refseq_protein', 'swissprot', 'pdbaa', or 'pdbnt'. "
            "Default: 'nt' for nucleotide sequences; 'nr' for amino acid sequences. "
            "More info on BLAST databases: https://ncbi.github.io/blast-cloud/blastdb/available-blastdbs.html"
        ),
    )
    parser_blast.add_argument(
        "-l",
        "--limit",
        type=int,
        default=50,
        required=False,
        help="int or None. Limits number of hits to return. Default 50.",
    )
    parser_blast.add_argument(
        "-e",
        "--expect",
        type=float,
        default=10.0,
        required=False,
        help="float or None. An expect value cutoff. Default 10.0.",
    )
    parser_blast.add_argument(
        "-lcf",
        "--low_comp_filt",
        default=False,
        action="store_true",
        required=False,
        help="Turn on low complexity filter. Default off.",
    )
    parser_blast.add_argument(
        "-mbo",
        "--megablast_off",
        default=True,
        action="store_false",
        required=False,
        help="Turn off MegaBLAST algorithm. Default on (blastn only).",
    )
    parser_blast.add_argument(
        "-q",
        "--quiet",
        default=True,
        action="store_false",
        required=False,
        help="Do not print progress information.",
    )
    parser_blast.add_argument(
        "-csv",
        "--csv",
        default=True,
        action="store_false",
        required=False,
        help="Returns results in csv format instead of json.",
    )
    parser_blast.add_argument(
        "-o",
        "--out",
        type=str,
        required=False,
        help=(
            "Path to the file the results will be saved in, e.g. path/to/directory/results.json.\n"
            "Default: Standard out."
        ),
    )
    parser_blast.add_argument(
        "-seq",
        "--sequence",
        type=str,
        required=False,
        dest="seq_deprecated",
        help="DEPRECATED - use positional argument instead. Sequence (str) or path to fasta file.",
    )
    parser_blast.add_argument(
        "-j",
        "--json",
        default=False,
        action="store_true",
        required=False,
        help="DEPRECATED - json is now the default output format (convert to csv using flag [--csv]).",
    )

    ## gget blat subparser
    blat_desc = (
        "BLAT a nucleotide or amino acid sequence against any BLAT UCSC assembly."
    )
    parser_blat = parent_subparsers.add_parser(
        "blat",
        parents=[parent],
        description=blat_desc,
        help=blat_desc,
        add_help=True,
        formatter_class=CustomHelpFormatter,
    )
    # blat parser arguments
    parser_blat.add_argument(
        "sequence",
        type=str,
        help="Sequence (str) or path to fasta file.",
    )
    parser_blat.add_argument(
        "-st",
        "--seqtype",
        choices=["DNA", "protein", "translated%20RNA", "translated%20DNA"],
        default="default",
        type=str,
        required=False,
        help=(
            "'DNA', 'protein', 'translated%%20RNA', or 'translated%%20DNA'. "
            "Default: 'DNA' for nucleotide sequences; 'protein' for amino acid sequences."
        ),
    )
    parser_blat.add_argument(
        "-a",
        "--assembly",
        default="human",
        type=str,
        required=False,
        help=(
            "'human' (assembly hg38) (default), 'mouse' (assembly mm39), "
            "or any of the species assemblies available at https://genome.ucsc.edu/cgi-bin/hgBlat "
            "(use short assembly name as listed after the '/'). "
        ),
    )
    parser_blat.add_argument(
        "-csv",
        "--csv",
        default=True,
        action="store_false",
        required=False,
        help="Returns results in csv format instead of json.",
    )
    parser_blat.add_argument(
        "-o",
        "--out",
        type=str,
        required=False,
        help=(
            "Path to the csv file the results will be saved in, e.g. path/to/directory/results.csv."
            "Default: Standard out."
        ),
    )
    parser_blat.add_argument(
        "-q",
        "--quiet",
        default=True,
        action="store_false",
        required=False,
        help="Does not print progress information.",
    )
    parser_blat.add_argument(
        "-seq",
        "--sequence",
        type=str,
        required=False,
        dest="seq_deprecated",
        help="DEPRECATED - use positional argument instead. Sequence (str) or path to fasta file.",
    )
    parser_blat.add_argument(
        "-j",
        "--json",
        default=False,
        action="store_true",
        required=False,
        help="DEPRECATED - json is now the default output format (convert to csv using flag [--csv]).",
    )

    ## gget enrichr subparser
    enrichr_desc = "Perform an enrichment analysis on a list of genes using Enrichr."
    parser_enrichr = parent_subparsers.add_parser(
        "enrichr",
        parents=[parent],
        description=enrichr_desc,
        help=enrichr_desc,
        add_help=True,
        formatter_class=CustomHelpFormatter,
    )
    # enrichr parser arguments
    parser_enrichr.add_argument(
        "genes",
        type=str,
        nargs="+",
        help="List of gene symbols or Ensembl gene IDs to perform enrichment analysis on.",
    )
    parser_enrichr.add_argument(
        "-db",
        "--database",
        type=str,
        required=True,
        help=(
            "'pathway', 'transcription', 'ontology', 'diseases_drugs', 'celltypes', 'kinase_interactions'"
            "or any database listed at: https://maayanlab.cloud/Enrichr/#libraries"
            " or the species-specific libraries listed in the documentation"
        ),
    )
    parser_enrichr.add_argument(
        "-s",
        "--species",
        type=str,
        choices=["human", "mouse", "fly", "yeast", "worm", "fish"],
        default="human",
        required=False,
        help="Enrichr variant to query. Default: 'human'.",
    )
    parser_enrichr.add_argument(
        "-bkg_l",
        "--background_list",
        type=str,
        nargs="*",
        default=None,
        required=False,
        help="List of gene names/Ensembl IDs to be used as background genes. ONLY SUPPORTED FOR HUMAN/MOUSE SPECIES",
    )
    parser_enrichr.add_argument(
        "-bkg",
        "--background",
        default=False,
        action="store_true",
        required=False,
        help="If True, use set of >20,000 default background genes listed here: https://github.com/pachterlab/gget/blob/main/gget/constants/enrichr_bkg_genes.txt. ONLY SUPPORTED FOR HUMAN/MOUSE SPECIES",
    )
    parser_enrichr.add_argument(
        "-e",
        "--ensembl",
        default=False,
        action="store_true",
        required=False,
        help="Add this flag if genes are given as Ensembl gene IDs.",
    )
    parser_enrichr.add_argument(
        "-e_b",
        "--ensembl_bkg",
        default=False,
        action="store_true",
        required=False,
        help="Add this flag if background genes are given as Ensembl gene IDs.",
    )
    parser_enrichr.add_argument(
        "-ko",
        "--kegg_out",
        type=str,
        default=None,
        required=False,
        help="Path to file to save the highlighted KEGG pathway image, e.g. path/to/folder/kegg_pathway.png.",
    )
    parser_enrichr.add_argument(
        "-kr",
        "--kegg_rank",
        type=int,
        default=1,
        required=False,
        help="Candidate pathway rank to be plotted in KEGG pathway image.",
    )
    parser_enrichr.add_argument(
        "-csv",
        "--csv",
        default=True,
        action="store_false",
        required=False,
        help="Returns results in csv format instead of json.",
    )
    parser_enrichr.add_argument(
        "-o",
        "--out",
        type=str,
        required=False,
        help=(
            "Path to the csv file the results will be saved in, e.g. path/to/directory/results.csv."
            "Default: Standard out."
        ),
    )
    parser_enrichr.add_argument(
        "-q",
        "--quiet",
        default=True,
        action="store_false",
        required=False,
        help="Does not print progress information.",
    )
    parser_enrichr.add_argument(
        "-g",
        "--genes",
        type=str,
        nargs="+",
        required=False,
        dest="genes_deprecated",
        help="DEPRECATED - use positional argument instead. List of gene symbols or Ensembl gene IDs to perform enrichment analysis on.",
    )

    parser_enrichr.add_argument(
        "-j",
        "--json",
        default=False,
        action="store_true",
        required=False,
        help="DEPRECATED - json is now the default output format (convert to csv using flag [--csv]).",
    )

    ## gget archs4 subparser
    archs4_desc = "Find the most correlated genes or the tissue expression atlas of a gene using data from the human and mouse RNA-seq database ARCHS4 (https://maayanlab.cloud/archs4/)."
    parser_archs4 = parent_subparsers.add_parser(
        "archs4",
        parents=[parent],
        description=archs4_desc,
        help=archs4_desc,
        add_help=True,
        formatter_class=CustomHelpFormatter,
    )
    # archs4 parser arguments
    parser_archs4.add_argument(
        "gene",
        type=str,
        help="Gene symbol or Ensembl gene ID of gene of interest, e.g. 'STAT4'.",
    )
    parser_archs4.add_argument(
        "-e",
        "--ensembl",
        default=False,
        action="store_true",
        required=False,
        help="Add this flag if gene is given as an Ensembl gene ID.",
    )
    parser_archs4.add_argument(
        "-w",
        "--which",
        choices=[
            "correlation",
            "tissue",
        ],
        default="correlation",
        type=str,
        required=False,
        help=(
            "'correlation' (default) or 'tissue'.\n"
            "- 'correlation' returns a gene correlation table that contains the 100 most correlated genes to the gene of interest. The Pearson correlation is calculated over all samples and tissues in ARCHS4.\n"
            "- 'tissue' returns a tissue expression atlas calculated from human or mouse samples (as defined by 'species') in ARCHS4."
        ),
    )
    parser_archs4.add_argument(
        "-gc",
        "--gene_count",
        default=100,
        type=int,
        required=False,
        help=(
            "Number of correlated genes to return (default: 100).\n"
            "(Only for gene correlation.)"
        ),
    )
    parser_archs4.add_argument(
        "-s",
        "--species",
        choices=[
            "human",
            "mouse",
        ],
        default="human",
        type=str,
        required=False,
        help="'human' (default) or 'mouse'. (Only for tissue expression atlas.)",
    )
    parser_archs4.add_argument(
        "-csv",
        "--csv",
        default=True,
        action="store_false",
        required=False,
        help="Returns results in csv format instead of json.",
    )
    parser_archs4.add_argument(
        "-o",
        "--out",
        type=str,
        required=False,
        help=(
            "Path to the csv file the results will be saved in, e.g. path/to/directory/results.csv.\n"
            "Default: Standard out."
        ),
    )
    parser_archs4.add_argument(
        "-q",
        "--quiet",
        default=True,
        action="store_false",
        required=False,
        help="Does not print progress information.",
    )
    parser_archs4.add_argument(
        "-g",
        "--gene",
        type=str,
        required=False,
        dest="gene_deprecated",
        help="DEPRECATED - use positional argument instead. Gene symbol or Ensembl gene ID of gene of interest (str), e.g. 'STAT4'.",
    )
    parser_archs4.add_argument(
        "-j",
        "--json",
        default=False,
        action="store_true",
        required=False,
        help="DEPRECATED - json is now the default output format (convert to csv using flag [--csv]).",
    )

    ## gget setup subparser
    setup_desc = "Install third-party dependencies for a specified gget module."
    parser_setup = parent_subparsers.add_parser(
        "setup",
        parents=[parent],
        description=setup_desc,
        help=setup_desc,
        add_help=True,
        formatter_class=CustomHelpFormatter,
    )
    # setup parser arguments
    parser_setup.add_argument(
        "module",
        type=str,
        choices=["alphafold", "gpt", "cellxgene", "elm", "cbio"],
        help="gget module for which dependencies should be installed, e.g. 'alphafold'",
    )

    parser_setup.add_argument(
        "-q",
        "--quiet",
        default=True,
        action="store_false",
        required=False,
        help="Does not print progress information.",
    )

    parser_setup.add_argument(
        "-o",
        "--out",
        type=str,
        default=None,
        required=False,
        help="Path to folder where downloaded files are saved (currently only applies when module='elm'). Default: Files are saved inside the gget installation folder.",
    )

    ## gget alphafold subparser
    alphafold_desc = "Predicts the structure of a protein using a simplified version of AlphaFold v2.3.0 (https://doi.org/10.1038/s41586-021-03819-2)."
    parser_alphafold = parent_subparsers.add_parser(
        "alphafold",
        parents=[parent],
        description=alphafold_desc,
        help=alphafold_desc,
        add_help=True,
        formatter_class=CustomHelpFormatter,
    )
    # alphafold parser arguments
    parser_alphafold.add_argument(
        "sequence",
        type=str,
        nargs="+",
        help="Sequence (str), list of sequences, or path to fasta file.",
    )
    parser_alphafold.add_argument(
        "-mfm",
        "--multimer_for_monomer",
        default=False,
        action="store_true",
        required=False,
        help="Use multimer model for a monomer.",
    )
    parser_alphafold.add_argument(
        "-mr",
        "--multimer_recycles",
        default=3,
        type=int,
        required=False,
        help=(
            "The multimer model will continue recycling until the predictions stop changing, up to the limit set here.\n"
            "For higher accuracy, at the potential cost of longer inference times, set this to 20."
        ),
    )
    parser_alphafold.add_argument(
        "-r",
        "--relax",
        default=False,
        action="store_true",
        required=False,
        help="AMBER relax the best model.",
    )
    parser_alphafold.add_argument(
        "-o",
        "--out",
        type=str,
        required=False,
        help=(
            "Path to folder the predicted aligned error (json) and the prediction (PDB) will be saved in.\n"
            "Default: ./[date_time]_gget_alphafold_prediction"
        ),
    )
    parser_alphafold.add_argument(
        "-q",
        "--quiet",
        default=True,
        action="store_false",
        required=False,
        help="Does not print progress information.",
    )

    ## gget pdb subparser
    pdb_desc = "Query RCSB PDB for the protein structutre/metadata of a given PDB ID."
    parser_pdb = parent_subparsers.add_parser(
        "pdb",
        parents=[parent],
        description=pdb_desc,
        help=pdb_desc,
        add_help=True,
        formatter_class=CustomHelpFormatter,
    )
    # alphafold parser arguments
    parser_pdb.add_argument(
        "pdb_id",
        type=str,
        help="PDB ID to be queried, e.g. '7S7U'.",
    )
    parser_pdb.add_argument(
        "-r",
        "--resource",
        default="pdb",
        type=str,
        choices=[
            "pdb",
            "entry",
            "pubmed",
            "assembly",
            "branched_entity",
            "nonpolymer_entity",
            "polymer_entity",
            "uniprot",
            "branched_entity_instance",
            "polymer_entity_instance",
            "nonpolymer_entity_instance",
        ],
        required=False,
        help=(
            "Defines type of information to be returned.\n\n"
            '"pdb": Returns the protein structure in PDB format.\n'
            '"entry": Information about PDB structures at the top level of PDB structure hierarchical data organization.\n'
            '"pubmed": Get PubMed annotations (data integrated from PubMed) for a given entry\'s primary citation.\n'
            '"assembly": Information about PDB structures at the quaternary structure level.\n'
            '"branched_entity": Get branched entity description (define entity ID as "identifier").\n'
            '"nonpolymer_entity": Get non-polymer entity data (define entity ID as "identifier").\n'
            '"polymer_entity": Get polymer entity data (define entity ID as "identifier").\n'
            '"uniprot": Get UniProt annotations for a given macromolecular entity (define entity ID as "identifier").\n'
            '"branched_entity_instance": Get branched entity instance description (define chain ID as "identifier").\n'
            '"polymer_entity_instance": Get polymer entity instance (a.k.a chain) data (define chain ID as "identifier").\n'
            '"nonpolymer_entity_instance": Get non-polymer entity instance description (define chain ID as "identifier").'
        ),
    )
    parser_pdb.add_argument(
        "-i",
        "--identifier",
        default=None,
        type=str,
        required=False,
        help=(
            "Can be used to define assembly, entity or chain ID if applicable (default: None).\n"
            "Assembly/entity IDs are numbers (e.g. 1), and chain IDs are letters (e.g. A)."
        ),
    )
    parser_pdb.add_argument(
        "-o",
        "--out",
        type=str,
        required=False,
        help=(
            "Path to the file the results will be saved in, e.g. path/to/directory/7S7U.pdb or path/to/directory/7S7U_entry.json.\n"
            "Resource 'pdb' is returned in PDB format. All other resources are returned in JSON format.\n"
            "Default: Standard out."
        ),
    )

    # gpt parser arguments
    gpt_desc = "Generates natural language text based on a given prompt using the OpenAI API's 'openai.ChatCompletion.create' endpoint."
    parser_gpt = parent_subparsers.add_parser(
        "gpt",
        parents=[parent],
        description=gpt_desc,
        help=gpt_desc,
        add_help=True,
        formatter_class=CustomHelpFormatter,
    )
    parser_gpt.add_argument(
        "prompt",
        type=str,
        help="The input prompt to generate text from.",
    )
    parser_gpt.add_argument(
        "api_key",
        type=str,
        help="Your OpenAI API key (see: https://platform.openai.com/account/api-keys)",
    )
    parser_gpt.add_argument(
        "-m",
        "--model",
        type=str,
        default="gpt-3.5-turbo",
        required=False,
        help="The name of the GPT model to use (defaults to 'gpt-3.5-turbo') (see: https://platform.openai.com/docs/models/gpt-4)",
    )
    parser_gpt.add_argument(
        "-temp",
        "--temperature",
        type=float,
        default=1,
        required=False,
        help="Value between 0 and 2.0 that controls the level of randomness and creativity in the generated text.",
    )
    parser_gpt.add_argument(
        "-tp",
        "--top_p",
        type=float,
        default=1,
        required=False,
        help="Controls the diversity of the generated text as an alternative to sampling with temperature.",
    )
    parser_gpt.add_argument(
        "-s",
        "--stop",
        type=str,
        default=None,
        required=False,
        help="A sequence of tokens to mark the end of the generated text.",
    )
    parser_gpt.add_argument(
        "-mt",
        "--max_tokens",
        type=int,
        default=200,
        required=False,
        help="Controls the maximum length of the generated text, in tokens.",
    )
    parser_gpt.add_argument(
        "-pp",
        "--presence_penalty",
        type=float,
        default=0,
        required=False,
        help="Number between -2.0 and 2.0. Higher values result increase the model's likelihood to talk about new topics.",
    )
    parser_gpt.add_argument(
        "-fp",
        "--frequency_penalty",
        type=float,
        default=0,
        required=False,
        help="Number between -2.0 and 2.0. Higher values decrease the model's likelihood to repeat the same line verbatim.",
    )
    parser_gpt.add_argument(
        "-lb",
        "--logit_bias",
        type=dict,
        default=None,
        required=False,
        help="A dictionary that specifies a bias towards certain tokens in the generated text.",
    )
    parser_gpt.add_argument(
        "-o",
        "--out",
        type=str,
        default=None,
        required=False,
        help="The file name to save the generated text to (defaults to printing the output to the console)",
    )
    parser_gpt.add_argument(
        "-q",
        "--quiet",
        default=True,
        action="store_false",
        required=False,
        help="Do not print progress information.",
    )

    # cellxgene parser arguments
    cellxgene_desc = (
        "Query data from CZ CELLxGENE Discover (https://cellxgene.cziscience.com/)."
    )
    parser_cellxgene = parent_subparsers.add_parser(
        "cellxgene",
        parents=[parent],
        description=cellxgene_desc,
        help=cellxgene_desc,
        add_help=True,
        formatter_class=CustomHelpFormatter,
    )
    parser_cellxgene.add_argument(
        "-o",
        "--out",
        type=str,
        required=True,
        help="Path to save the generated AnnData .h5ad file (or .csv with --meta_only).",
    )
    parser_cellxgene.add_argument(
        "-cv",
        "--census_version",
        default="stable",
        type=str,
        required=False,
        help="Census version, e.g. '2023-05-15' or 'latest' or 'stable'.",
    )
    parser_cellxgene.add_argument(
        "-s",
        "--species",
        default="homo_sapiens",
        type=str,
        choices=["homo_sapiens", "mus_musculus"],
        required=False,
        help="Choice of 'homo_sapiens' or 'mus_musculus'.",
    )
    parser_cellxgene.add_argument(
        "-g",
        "--gene",
        type=str,
        nargs="+",
        required=False,
        default=None,
        help=(
            "Str or space-separated list of gene name(s) or Ensembl ID(s), e.g. ACE2 SLC5A1 or ENSG00000130234 ENSG00000100170"
            "NOTE: Set ensembl=True when providing Ensembl ID(s) instead of gene name(s)."
        ),
    )
    parser_cellxgene.add_argument(
        "-e",
        "--ensembl",
        default=False,
        action="store_true",
        required=False,
        help="Use this flag when genes are provided as Ensembl IDs.",
    )
    parser_cellxgene.add_argument(
        "-cn",
        "--column_names",
        type=str,
        nargs="+",
        required=False,
        default=[
            "dataset_id",
            "assay",
            "suspension_type",
            "sex",
            "tissue_general",
            "tissue",
            "cell_type",
        ],
        help=(
            "List of metadata columns to return (stored in .obs).\n"
            "For more options see: https://api.cellxgene.cziscience.com/curation/ui/#/ -> Schemas -> dataset"
        ),
    )
    parser_cellxgene.add_argument(
        "-mo",
        "--meta_only",
        default=True,
        action="store_false",
        required=False,
        help="Only returns metadata dataframe (corresponds to AnnData.obs).",
    )
    parser_cellxgene.add_argument(
        "--tissue",
        type=str,
        nargs="+",
        required=False,
        default=None,
        help="Str or space-separated list of tissue(s), e.g. lung blood",
    )
    parser_cellxgene.add_argument(
        "--cell_type",
        type=str,
        nargs="+",
        required=False,
        default=None,
        help="Str or space-separated list of cell_type(s), e.g. 'mucus secreting cell' 'neuroendocrine cell'",
    )
    parser_cellxgene.add_argument(
        "--development_stage",
        type=str,
        nargs="+",
        required=False,
        default=None,
        help="Str or space-separated list of development_stage(s).",
    )
    parser_cellxgene.add_argument(
        "--disease",
        type=str,
        nargs="+",
        required=False,
        default=None,
        help="Str or space-separated list of disease(s).",
    )
    parser_cellxgene.add_argument(
        "--sex",
        type=str,
        nargs="+",
        required=False,
        default=None,
        help="Str or space-separated list of sex(es).",
    )
    parser_cellxgene.add_argument(
        "-is",
        "--include_secondary",
        default=True,
        action="store_false",
        required=False,
        help="Do not restrict results to the canonical instance of the cellular observation.",
    )
    parser_cellxgene.add_argument(
        "--dataset_id",
        type=str,
        nargs="+",
        required=False,
        default=None,
        help="Str or space-separated list of CELLxGENE dataset ID(s).",
    )
    parser_cellxgene.add_argument(
        "--tissue_general_ontology_term_id",
        type=str,
        nargs="+",
        required=False,
        default=None,
        help=(
            "Str or space-separated list of high-level tissue UBERON ID(s)."
            "Also see: https://github.com/chanzuckerberg/single-cell-data-portal/blob/9b94ccb0a2e0a8f6182b213aa4852c491f6f6aff/backend/wmg/data/tissue_mapper.py"
        ),
    )
    parser_cellxgene.add_argument(
        "--tissue_general",
        type=str,
        nargs="+",
        required=False,
        default=None,
        help=(
            "Str or space-separated list of high-level tissue label(s)."
            "Also see: https://github.com/chanzuckerberg/single-cell-data-portal/blob/9b94ccb0a2e0a8f6182b213aa4852c491f6f6aff/backend/wmg/data/tissue_mapper.py"
        ),
    )
    parser_cellxgene.add_argument(
        "--tissue_ontology_term_id",
        type=str,
        nargs="+",
        required=False,
        default=None,
        help="Str or space-separated list of tissue ontology term ID(s).",
    )
    parser_cellxgene.add_argument(
        "--assay_ontology_term_id",
        type=str,
        nargs="+",
        required=False,
        default=None,
        help="Str or space-separated list of assay ontology term ID(s).",
    )
    parser_cellxgene.add_argument(
        "--assay",
        type=str,
        nargs="+",
        required=False,
        default=None,
        help="Str or space-separated list of assay(s).",
    )
    parser_cellxgene.add_argument(
        "--cell_type_ontology_term_id",
        type=str,
        nargs="+",
        required=False,
        default=None,
        help="Str or space-separated list of celltype ontology term ID(s).",
    )
    parser_cellxgene.add_argument(
        "--development_stage_ontology_term_id",
        type=str,
        nargs="+",
        required=False,
        default=None,
        help="Str or space-separated list of development stage ontology term ID(s).",
    )
    parser_cellxgene.add_argument(
        "--disease_ontology_term_id",
        type=str,
        nargs="+",
        required=False,
        default=None,
        help="Str or space-separated list of disease ontology term ID(s).",
    )
    parser_cellxgene.add_argument(
        "--donor_id",
        type=str,
        nargs="+",
        required=False,
        default=None,
        help="Str or space-separated list of donor ID(s).",
    )
    parser_cellxgene.add_argument(
        "--self_reported_ethnicity_ontology_term_id",
        type=str,
        nargs="+",
        required=False,
        default=None,
        help="Str or space-separated list of self reported ethnicity ontology ID(s).",
    )
    parser_cellxgene.add_argument(
        "--self_reported_ethnicity",
        type=str,
        nargs="+",
        required=False,
        default=None,
        help="Str or space-separated list of self reported ethnicity.",
    )
    parser_cellxgene.add_argument(
        "--sex_ontology_term_id",
        type=str,
        nargs="+",
        required=False,
        default=None,
        help="Str or space-separated list of sex ontology ID(s).",
    )
    parser_cellxgene.add_argument(
        "--suspension_type",
        type=str,
        nargs="+",
        required=False,
        default=None,
        help="Str or space-separated list of suspension type(s).",
    )
    parser_cellxgene.add_argument(
        "-q",
        "--quiet",
        default=True,
        action="store_false",
        required=False,
        help="Do not print progress information.",
    )

    # cosmic parser arguments
    cosmic_desc = "Query information about genes, mutations, etc. associated with cancers from the COSMIC database."
    parser_cosmic = parent_subparsers.add_parser(
        "cosmic",
        parents=[parent],
        description=cosmic_desc,
        help=cosmic_desc,
        add_help=True,
        formatter_class=CustomHelpFormatter,
    )
    parser_cosmic.add_argument(
        "searchterm",
        type=str,
        nargs="?",
        default=None,
        help=(
            "Search term, which can be a mutation, gene name (or Ensembl ID), sample, etc.\n"
            "Examples for the searchterm and entitity arguments:\n\n"
            "| searchterm   | entity       |\n"
            "|--------------|--------------|\n"
            "| EGFR         | mutations    | -> Find mutations in the EGFR gene that are associated with cancer\n"
            "| v600e        | mutations    | -> Find genes for which a v600e mutation is associated with cancer\n"
            "| COSV57014428 | mutations    | -> Find mutations associated with this COSMIC mutations ID\n"
            "| EGFR         | genes        | -> Get the number of samples, coding/simple mutations, and fusions observed in COSMIC for EGFR\n"
            "| prostate     | cancer       | -> Get number of tested samples and mutations for prostate cancer\n"
            "| prostate     | tumour_site  | -> Get number of tested samples, genes, mutations, fusions, etc. with 'prostate' as primary tissue site\n"
            "| ICGC         | studies      | -> Get project code and descriptions for all studies from the ICGC (International Cancer Genome Consortium)\n"
            "| EGFR         | pubmed       | -> Find PubMed publications on EGFR and cancer\n"
            "| ICGC         | samples      | -> Get metadata on all samples from the ICGC (International Cancer Genome Consortium)\n"
            "| COSS2907494  | samples      | -> Get metadata on this COSMIC sample ID (cancer type, tissue, # analyzed genes, # mutations, etc.)"
        ),
    )
    parser_cosmic.add_argument(
        "-e",
        "--entity",
        choices=[
            "mutations",
            "genes",
            "cancer",
            "tumour_site",
            "studies",
            "pubmed",
            "samples",
        ],
        default="mutations",
        type=str,
        required=False,
        help="Defines the type of the results to return.",
    )
    parser_cosmic.add_argument(
        "-l",
        "--limit",
        default=100,
        type=int,
        required=False,
        help="Number of hits to return.",
    )
    parser_cosmic.add_argument(
        "-csv",
        "--csv",
        default=True,
        action="store_false",
        required=False,
        help="Returns results in csv format instead of json.",
    )
    parser_cosmic.add_argument(
        "-d",
        "--download_cosmic",
        default=False,
        action="store_true",
        required=False,
        help="Switch into database download mode.",
    )
    parser_cosmic.add_argument(
        "-mc",
        "--mutation_class",
        choices=[
            "cancer",
            "cell_line",
            "census",
            "resistance",
            "genome_screen",
            "targeted_screen",
            "cancer_example",
        ],
        default="cancer",
        type=str,
        required=False,
        help="Type of COSMIC database to download (only for use with --download_cosmic).",
    )
    parser_cosmic.add_argument(
        "-cv",
        "--cosmic_version",
        default=None,
        type=int,
        required=False,
        help="Version of the COSMIC database (only for use with --download_cosmic). Default: None -> Defaults to latest version.",
    )
    parser_cosmic.add_argument(
        "-gv",
        "--grch_version",
        default=37,
        type=int,
        choices=[37, 38],
        required=False,
        help="Version of the human GRCh reference genome (only for use with --download_cosmic).",
    )
    parser_cosmic.add_argument(
        "-gm",
        "--gget_mutate",
        default=True,
        action="store_false",
        required=False,
        help="Do NOT create a modified version of the database for use with gget mutate (only for use with --download_cosmic).",
    )
    parser_cosmic.add_argument(
        "--keep_genome_info",
        default=False,
        action="store_true",
        required=False,
        help="Whether to keep genome information (e.g. location of mutation in the genome) in the modified database for use with gget mutate (only for use with --download_cosmic).",
    )
    parser_cosmic.add_argument(
        "--remove_duplicates",
        default=False,
        action="store_true",
        required=False,
        help="Whether to remove duplicated rows from the modified database for use with gget mutate (only for use with --download_cosmic).",
    )
    parser_cosmic.add_argument(
        "-o",
        "--out",
        type=str,
        required=False,
        default=None,
        help=(
            "Path to the file (or folder when downloading databases with the download_cosmic flag) the results will be saved in, e.g. path/to/results.json.\n"
            "Default: None\n"
            "-> When download_cosmic=False: Results will be returned to standard out\n"
            "-> When download_cosmic=True: Database will be downloaded into current working directory"
        ),
    )
    parser_cosmic.add_argument(
        "-q",
        "--quiet",
        default=True,
        action="store_false",
        required=False,
        help="Do not print progress information.",
    )

<<<<<<< HEAD
=======
    # mutate parser arguments
    mutate_desc = "Mutate nucleotide sequences based on provided mutations."
    parser_mutate = parent_subparsers.add_parser(
        "mutate",
        parents=[parent],
        description=mutate_desc,
        help=mutate_desc,
        add_help=True,
        formatter_class=CustomHelpFormatter,
    )
    parser_mutate.add_argument(
        "sequences",
        type=str,
        nargs="+",
        help=(
            "(str) Path to the fasta file containing the sequences to be mutated, e.g., 'seqs.fa'.\n"
            "Sequence identifiers following the '>' character must correspond to the identifiers\n"
            "in the seq_ID column of 'mutations'.\n"
            "NOTE: Only string until first space or dot will be used as sequence identifier\n"
            "- Version numbers of Ensembl IDs will be ignored.\n\n"
            "Example:\n"
            ">seq1 (or ENSG00000106443)\n"
            "ACTGCGATAGACT\n"
            ">seq2\n"
            "AGATCGCTAG\n\n"
            "Alternatively: Input sequence(s) as a string or list, e.g. 'AGCTAGCT' or 'ACTGCTAGCT' 'AGCTAGCT'."
        ),
    )
    parser_mutate.add_argument(
        "-m",
        "--mutations",
        type=str,
        nargs="+",
        required=True,
        help=(
            "Path to csv or tsv file (e.g., 'mutations.csv') containing information about the mutations in the following format:\n\n"
            "| mutation             | mut_ID | seq_ID |\n"
            "| c.1252C>T            | mut1   | seq1   | -> Apply mutation 1 to sequence 1\n"
            "| c.2239_2253inv       | mut2   | seq2   | -> Apply mutation 2 to sequence 2\n"
            "| c.2239_2253inv       | mut2   | seq3   | -> Apply mutation 2 to sequence 3\n"
            "| c.2239_2253delinsAAT | mut3   | seq3   | -> Apply mutation 3 to sequence 3\n"
            "| ...                  | ...    | ...    |\n\n"
            "'mutation' = Column containing the mutations to be performed written in standard mutation annotation (see below)\n"
            "'mut_ID' = Column containing an identifier for each mutation (optional)\n"
            "'seq_ID' = Column containing the identifiers of the sequences to be mutated\n"
            "(sequence IDs must correspond to the string following the > character in the input fasta; do NOT include spaces or dots)\n\n"
            "Alternatively: Input mutation(s) as a string or list, e.g. 'c.2C>T' or 'c.2C>T' 'c.1A>C'\n\n"
            "NOTE: Enclose individual mutation annotations in quotation marks to prevent terminal parsing errors.\n"
            "If a list is passed, the number of mutations must equal the number of input sequences."
        ),
    )
    parser_mutate.add_argument(
        "-mc",
        "--mut_column",
        default="mutation",
        type=str,
        required=False,
        help="Name of the column containing the mutations to be performed in 'mutations'.",
    )
    parser_mutate.add_argument(
        "-sic",
        "--seq_id_column",
        default="seq_ID",
        type=str,
        required=False,
        help="Name of the column containing the IDs of the sequences to be mutated in 'mutations'.",
    )
    parser_mutate.add_argument(
        "-mic",
        "--mut_id_column",
        default=None,
        type=str,
        required=False,
        help="Name of the column containing the IDs of each mutation in 'mutations'. Default: Same as 'mut_column'.",
    )
    parser_mutate.add_argument(
        "-gtf",
        "--gtf",
        default=None,
        type=str,
        required=False,
        help="Path to a .gtf file. When providing a genome fasta file as input for 'sequences', you can provide a .gtf file here and the input sequences will be defined according to the transcript boundaries, e.g. 'path/to/genome_annotation.gtf'.",
    )
    parser_mutate.add_argument(
        "-gtic",
        "--gtf_transcript_id_column",
        default=None,
        type=str,
        required=False,
        help="Column name in the input 'mutations' file containing the transcript ID. In this case, column 'seq_id_column' should contain the chromosome number. Required when 'gtf' is provided.",
    )
    parser_mutate.add_argument(
        "-k",
        "--k",
        default=30,
        type=int,
        required=False,
        help="Length of sequences flanking the mutation. If k > total length of the sequence, the entire sequence will be kept.",
    )
    parser_mutate.add_argument(
        "-msl",
        "--min_seq_len",
        default=None,
        type=int,
        required=False,
        help="Minimum length of the mutant output sequence, e.g. 100. Mutant sequences smaller than this will be dropped.",
    )
    parser_mutate.add_argument(
        "-ma",
        "--max_ambiguous",
        default=None,
        type=int,
        required=False,
        help="Maximum number of 'N' (or 'n') characters allowed in the output sequence, e.g. 10. Default: None (no ambiguous character filter will be applied).",
    )
    parser_mutate.add_argument(
        "-ofr",
        "--optimize_flanking_regions",
        default=False,
        action="store_true",
        required=False,
        help="Removes nucleotides from either end of the mutant sequence to ensure (when possible) that the mutant sequence does not contain any k-mers also found in the wildtype/input sequence.",
    )
    parser_mutate.add_argument(
        "-rswk",
        "--remove_seqs_with_wt_kmers",
        default=False,
        action="store_true",
        required=False,
        help="Removes output sequences where at least one k-mer is also present in the wildtype/input sequence in the same region. When used with `--optimize_flanking_regions`, only sequences for which a wildtpye kmer is still present after optimization will be removed.",
    )
    parser_mutate.add_argument(
        "-mio",
        "--merge_identical_off",
        default=True,
        action="store_false",
        required=False,
        help="Do not merge identical mutant sequences in the output (by default, identical sequences will be merged by concatenating the sequence headers for all identical sequences).",
    )
    parser_mutate.add_argument(
        "-udf",
        "--update_df",
        default=False,
        action="store_true",
        required=False,
        help="Updates the input `mutations` DataFrame to include additional columns with the mutation type, wildtype nucleotide sequence, and mutant nucleotide sequence (only valid if `mutations` is a .csv or .tsv file).",
    )
    parser_mutate.add_argument(
        "-udf_o",
        "--update_df_out",
        default=None,
        type=str,
        required=False,
        help="Path to output csv file containing the updated DataFrame, e.g. 'path/to/mutations_updated.csv'. Only valid when used with `--update_df`. Default: None -> the new csv file will be saved in the same directory as the `mutations` DataFrame with appendix '_updated'.",
    )
    parser_mutate.add_argument(
        "--translate",
        default=None,
        action="store_true",
        required=False,
        help="Adds additional columns to the updated `mutations` DataFrame containing the wildtype and mutant amino acid sequences. Only valid when used with `--store_full_sequences`.",
    )
    parser_mutate.add_argument(
        "-ts",
        "--translate_start",
        default=None,
        type=int_or_str,
        required=False,
        help="(int or str) The position in the input nucleotide sequence to start translating, e.g. 5. If a string is provided, it should correspond to a column name in `mutations` containing the open reading frame start positions for each sequence/mutation. Only valid when used with `--translate`. Default: translates from the beginning of each sequence.",
    )
    parser_mutate.add_argument(
        "--translate_end",
        default=None,
        type=int_or_str,
        required=False,
        help="(int or str) The position in the input nucleotide sequence to end translating, e.g. 35. If a string is provided, it should correspond to a column name in `mutations` containing the open reading frame end positions for each sequence/mutation. Only valid when used with `--translate`. Default: translates until the end of each sequence.",
    )
    parser_mutate.add_argument(
        "-sfs",
        "--store_full_sequences",
        default=False,
        action="store_true",
        required=False,
        help="Includes the complete wildtype and mutant sequences in the updated `mutations` DataFrame (not just the sub-sequence with k-length flanks). Only valid when used with `--update_df`.",
    )
    parser_mutate.add_argument(
        "-o",
        "--out",
        default=None,
        type=str,
        required=False,
        help=(
            "Path to output fasta file containing the mutated sequences, e.g., 'path/to/output_fasta.fa'.\n"
            "Default: None -> returns a list of the mutated sequences to standard out.\n"
            "The identifiers (following the '>') of the mutated sequences in the output fasta will be '>[seq_ID]_[mut_ID]'."
        ),
    )
    parser_mutate.add_argument(
        "-q",
        "--quiet",
        default=True,
        action="store_false",
        required=False,
        help="Do not print progress information.",
    )

    ## opentargets parser arguments
    opentargets_desc = (
        "Query the Open Targets Platform with a gene for associated drugs, diseases, tractability stats,"
        " pharmacogenetic responses, expression data, DepMap effects, and protein-protein interaction data."
    )
    parser_opentargets = parent_subparsers.add_parser(
        "opentargets",
        parents=[parent],
        description=opentargets_desc,
        help=opentargets_desc,
        add_help=True,
        formatter_class=CustomHelpFormatter,
    )
    parser_opentargets.add_argument(
        "ens_id",
        type=str,
        help="Ensembl gene ID, e.g. ENSG00000169194.",
    )
    parser_opentargets.add_argument(
        "-r",
        "--resource",
        choices=OPENTARGETS_RESOURCES,
        default="diseases",
        type=str,
        required=False,
        help="Type of information to be returned.",
    )
    parser_opentargets.add_argument(
        "-l",
        "--limit",
        default=None,
        type=int,
        required=False,
        help="Limits the number of results, e.g. 10 (default: None). Note: Not compatible with the 'tractability' and 'depmap' resources",
    )
    parser_opentargets.add_argument(
        "-o",
        "--out",
        type=str,
        required=False,
        help=(
            "Path to the file the results will be saved in, e.g. path/to/directory/results.json.\n"
            "Default: Standard out."
        ),
    )
    # Filters
    _filters = [
        # flag, long flag,   filter name,            example,            valid resources
        ("d", "disease", "disease ID", "EFO_0000274", ["drugs"]),
        ("c", "drug", "drug ID", "CHEMBL1743081", ["pharmacogenetics"]),
        ("t", "tissue", "tissue ID", "UBERON_0000473", ["expression", "depmap"]),
        ("a", "anat_sys", "anatomical system", "nervous system", ["expression"]),
        ("o", "organ", "organ", "brain", ["expression"]),
        ("pa", "protein_a", "protein A ID", "ENSP00000304915", ["interactions"]),
        ("pb", "protein_b", "protein B ID", "ENSP00000379111", ["interactions"]),
        ("gb", "gene_b", "gene B ID", "ENSG00000077238", ["interactions"]),
    ]
    for flag, long_flag, filter_name, example, valid_resources in _filters:
        help_text = f"Filter results by {filter_name}, e.g. '{example}'.\n"
        if len(valid_resources) > 1:
            quot = "'"
            help_text += f"Only valid for the following resources: {', '.join([quot+vr+quot for vr in valid_resources])}."
        else:
            help_text += f"Only valid for the '{valid_resources[0]}' resource."
        parser_opentargets.add_argument(
            "-f" + flag,
            "--filter_" + long_flag,
            type=str,
            required=False,
            nargs="+",
            default=None,
            help=help_text,
        )
    # End Filters
    parser_opentargets.add_argument(
        "-csv",
        "--csv",
        default=False,
        action="store_true",
        required=False,
        help="Returns results in csv format instead of json.",
    )
    parser_opentargets.add_argument(
        "-q",
        "--quiet",
        default=True,
        action="store_false",
        required=False,
        help="Does not print progress information.",
    )
    parser_opentargets.add_argument(
        "-or",
        "--or",
        default=False,
        action="store_true",
        required=False,
        help="Use OR instead of AND logic for multiple filter IDs.",
    )

    ## cbio parser arguments
    cbio_desc = "Plot cancer genomics heatmaps using data from cBioPortal using Ensembl IDs or gene names"
    parser_cbio = parent_subparsers.add_parser(
        "cbio",
        parents=[parent],
        description=cbio_desc,
        help=cbio_desc,
        add_help=True,
        formatter_class=CustomHelpFormatter,
    )
    parser_cbio_subparsers = parser_cbio.add_subparsers(
        dest="subcommand", help="Subcommand to execute."
    )
    parser_cbio_search = parser_cbio_subparsers.add_parser(
        "search",
        description="Search for genes in cBioPortal.",
        help="Find cBioPortal study IDs by keyword.",
        add_help=True,
        formatter_class=CustomHelpFormatter,
    )
    parser_cbio_search.add_argument(
        "keywords",
        type=str,
        nargs="+",
        help="Keywords to search for in cBioPortal.",
    )
    parser_cbio_plot = parser_cbio_subparsers.add_parser(
        "plot",
        description="Plot a heatmap of cancer genomics data.",
        help="Plot a heatmap of cancer genomics data.",
        add_help=True,
        formatter_class=CustomHelpFormatter,
    )
    parser_cbio_plot.add_argument(
        "-s",
        "--study_ids",
        type=str,
        nargs="+",
        help="Space-separated list of cBioPortal study IDs, e.g. `msk_impact_2017 egc_msk_2023`",
        required=True,
    )
    parser_cbio_plot.add_argument(
        "-g",
        "--genes",
        type=str,
        nargs="+",
        help="Space-separated list of gene names or Ensembl IDs, e.g. `NOTCH3 ENSG00000108375`",
        required=True,
    )
    parser_cbio_plot.add_argument(
        "-st",
        "--stratification",
        type=str,
        choices=["tissue", "cancer_type", "cancer_type_detailed", "study_id", "sample"],
        help="Column to stratify the heatmap by.",
        default="tissue",
        required=False,
    )
    parser_cbio_plot.add_argument(
        "-vt",
        "--variation_type",
        type=str,
        choices=[
            "mutation_occurrences",
            "cna_nonbinary",
            "sv_occurrences",
            "cna_occurrences",
            "Consequence",
        ],
        help="Type of variation to plot",
        default="mutation_occurrences",
        required=False,
    )
    parser_cbio_plot.add_argument(
        "-f",
        "--filter",
        type=str,
        default=None,
        help="Filter the heatmap by a specific value in a specific column, e.g. `tissue:intestine`",
        required=False,
    )
    parser_cbio_plot.add_argument(
        "-dd",
        "--data_dir",
        type=str,
        default="gget_cbio_cache",
        help="Directory to store downloaded data (default: ./gget_cbio_cache)",
        required=False,
    )
    parser_cbio_plot.add_argument(
        "-fd",
        "--figure_dir",
        type=str,
        default="gget_cbio_figures",
        help="Directory to store generated figures (default: ./gget_cbio_figures)",
        required=False,
    )
    parser_cbio_plot.add_argument(
        "-fn",
        "--filename",
        type=str,
        default=None,
        help="Filename for the generated figure, relative to `figure_dir` (default: auto-generated)",
        required=False,
    )
    parser_cbio_plot.add_argument(
        "-t",
        "--title",
        type=str,
        default=None,
        help="Title for the generated figure (default: auto-generated)",
        required=False,
    )
    parser_cbio_plot.add_argument(
        "-dpi",
        "--dpi",
        type=int,
        default=100,
        help="DPI of the generated figures (default: 100)",
        required=False,
    )
    parser_cbio_plot.add_argument(
        "-q",
        "--quiet",
        default=True,
        action="store_false",
        required=False,
        help="Does not print progress information.",
    )
    parser_cbio_plot.add_argument(
        "-nc",
        "--no_confirm",
        default=False,
        action="store_true",
        required=False,
        help="Skip confirmation before downloading data.",
    )
    parser_cbio_plot.add_argument(
        "-sh",
        "--show",
        default=False,
        action="store_true",
        required=False,
        help="Show the plot in a window",
    )

    ## bgee parser arguments
    bgee_desc = "Query the Bgee database for orthology and gene expression data using Ensembl IDs."
    parser_bgee = parent_subparsers.add_parser(
        "bgee",
        parents=[parent],
        description=bgee_desc,
        help=bgee_desc,
        add_help=True,
        formatter_class=CustomHelpFormatter,
    )
    parser_bgee.add_argument(
        "ens_id",
        type=str,
        help="Ensembl gene ID, e.g. ENSG00000169194 or ENSSSCG00000014725.",
    )
    parser_bgee.add_argument(
        "-t",
        "--type",
        type=str,
        choices=["orthologs", "expression"],
        help="Type of information to be returned.",
        required=True,
    )
    parser_bgee.add_argument(
        "-o",
        "--out",
        type=str,
        required=False,
        help=(
            "Path to the file the results will be saved in, e.g. path/to/directory/results.json.\n"
            "Default: Standard out."
        ),
    )
    parser_bgee.add_argument(
        "-csv",
        "--csv",
        default=False,
        action="store_true",
        required=False,
        help="Returns results in csv format instead of json.",
    )
    parser_bgee.add_argument(
        "-q",
        "--quiet",
        default=True,
        action="store_false",
        required=False,
        help="Does not print progress information.",
    )

>>>>>>> eb66c3f6
    ### Define return values
    args = parent_parser.parse_args()

    # Help return
    if args.help:
        # Retrieve all subparsers from the parent parser
        subparsers_actions = [
            action
            for action in parent_parser._actions
            if isinstance(action, argparse._SubParsersAction)
        ]
        for subparsers_action in subparsers_actions:
            # Get all subparsers and print help
            for choice, subparser in subparsers_action.choices.items():
                print("Subparser '{}'".format(choice))
                print(subparser.format_help())
        sys.exit(1)

    # Version return
    if args.version:
        print(f"gget version: {__version__}")
        sys.exit(1)

    # Show help when no arguments are given
    if len(sys.argv) == 1:
        parent_parser.print_help(sys.stderr)
        sys.exit(1)

    # Show  module specific help if only module but no further arguments are given
    command_to_parser = {
        "ref": parser_ref,
        "search": parser_gget,
        "info": parser_info,
        "seq": parser_seq,
        "muscle": parser_muscle,
        "blast": parser_blast,
        "blat": parser_blat,
        "enrichr": parser_enrichr,
        "archs4": parser_archs4,
        "setup": parser_setup,
        "alphafold": parser_alphafold,
        "pdb": parser_pdb,
        "gpt": parser_gpt,
        "cellxgene": parser_cellxgene,
        "elm": parser_elm,
        "diamond": parser_diamond,
        "cosmic": parser_cosmic,
<<<<<<< HEAD
=======
        "mutate": parser_mutate,
        "opentargets": parser_opentargets,
        "cbio": parser_cbio,
        "bgee": parser_bgee,
>>>>>>> eb66c3f6
    }

    if len(sys.argv) == 2:
        if sys.argv[1] in command_to_parser:
            command_to_parser[sys.argv[1]].print_help(sys.stderr)
        else:
            parent_parser.print_help(sys.stderr)
        sys.exit(1)

    ## cellxgene return
    if args.command == "cellxgene":
        cellxgene(
            species=args.species,
            gene=args.gene,
            ensembl=args.ensembl,
            column_names=args.column_names,
            meta_only=args.meta_only,
            tissue=args.tissue,
            cell_type=args.cell_type,
            development_stage=args.development_stage,
            disease=args.disease,
            sex=args.sex,
            is_primary_data=args.include_secondary,
            dataset_id=args.dataset_id,
            tissue_general_ontology_term_id=args.tissue_general_ontology_term_id,
            tissue_general=args.tissue_general,
            assay_ontology_term_id=args.assay_ontology_term_id,
            assay=args.assay,
            cell_type_ontology_term_id=args.cell_type_ontology_term_id,
            development_stage_ontology_term_id=args.development_stage_ontology_term_id,
            disease_ontology_term_id=args.disease_ontology_term_id,
            donor_id=args.donor_id,
            self_reported_ethnicity_ontology_term_id=args.self_reported_ethnicity_ontology_term_id,
            self_reported_ethnicity=args.self_reported_ethnicity,
            sex_ontology_term_id=args.sex_ontology_term_id,
            suspension_type=args.suspension_type,
            tissue_ontology_term_id=args.tissue_ontology_term_id,
            census_version=args.census_version,
            verbose=args.quiet,
            out=args.out,
        )

    ## gpt return
    if args.command == "gpt":
        gpt_results = gpt(
            prompt=args.prompt,
            api_key=args.api_key,
            model=args.model,
            temperature=args.temperature,
            top_p=args.top_p,
            stop=args.stop,
            max_tokens=args.max_tokens,
            presence_penalty=args.presence_penalty,
            frequency_penalty=args.frequency_penalty,
            logit_bias=args.logit_bias,
            out=args.out,
            verbose=args.quiet,
        )

        if args.out is None:
            sys.stdout.write(gpt_results)

    ## blat return
    if args.command == "blat":
        # Handle deprecated flags for backwards compatibility
        if args.seq_deprecated and args.sequence:
            logger.warning(
                "The [-seq][--sequence] argument is deprecated, using positional argument [sequence] instead."
            )
        if args.seq_deprecated and not args.sequence:
            args.sequence = args.seq_deprecated
            logger.warning(
                "The [-seq][--sequence] argument is deprecated, please use positional argument [sequence] instead."
            )
        if not args.seq_deprecated and not args.sequence:
            parser_blat.error("the following arguments are required: sequence")

        # Run gget blast function
        blat_results = blat(
            sequence=args.sequence,
            seqtype=args.seqtype,
            assembly=args.assembly,
            json=args.csv,
            verbose=args.quiet,
        )

        # Check if the function returned something
        if not isinstance(blat_results, type(None)):
            # Save blat results if args.out specified
            if args.out and not args.csv:
                # Create saving directory
                directory = "/".join(args.out.split("/")[:-1])
                if directory != "":
                    os.makedirs(directory, exist_ok=True)
                # Save to csv
                blat_results.to_csv(args.out, index=False)

            if args.out and args.csv:
                # Create saving directory
                directory = "/".join(args.out.split("/")[:-1])
                if directory != "":
                    os.makedirs(directory, exist_ok=True)
                # Save json
                with open(args.out, "w", encoding="utf-8") as f:
                    json.dump(blat_results, f, ensure_ascii=False, indent=4)

            # Print results if no directory specified
            if not args.out and not args.csv:
                blat_results.to_csv(sys.stdout, index=False)
            if not args.out and args.csv:
                print(json.dumps(blat_results, ensure_ascii=False, indent=4))

    ## blast return
    if args.command == "blast":
        # Handle deprecated flags for backwards compatibility
        if args.seq_deprecated and args.sequence:
            logger.warning(
                "The [-seq][--sequence] argument is deprecated, using positional argument [sequence] instead."
            )
        if args.seq_deprecated and not args.sequence:
            args.sequence = args.seq_deprecated
            logger.warning(
                "The [-seq][--sequence] argument is deprecated, please use positional argument [sequence] instead."
            )
        if not args.seq_deprecated and not args.sequence:
            parser_blast.error("the following arguments are required: sequence")

        # Run gget blast function
        blast_results = blast(
            sequence=args.sequence,
            program=args.program,
            database=args.database,
            limit=args.limit,
            expect=args.expect,
            low_comp_filt=args.low_comp_filt,
            megablast=args.megablast_off,
            verbose=args.quiet,
            json=args.csv,
        )

        # Check if the function returned something
        if not isinstance(blast_results, type(None)):
            # Save blast results if args.out specified
            if args.out and not args.csv:
                # Create saving directory
                directory = "/".join(args.out.split("/")[:-1])
                if directory != "":
                    os.makedirs(directory, exist_ok=True)
                # Save to csv
                blast_results.to_csv(args.out, index=False)

            if args.out and args.csv:
                # Create saving directory
                directory = "/".join(args.out.split("/")[:-1])
                if directory != "":
                    os.makedirs(directory, exist_ok=True)
                # Save json
                with open(args.out, "w", encoding="utf-8") as f:
                    json.dump(blast_results, f, ensure_ascii=False, indent=4)

            # Print results if no directory specified
            if not args.out and not args.csv:
                blast_results.to_csv(sys.stdout, index=False)
            if not args.out and args.csv:
                print(json.dumps(blast_results, ensure_ascii=False, indent=4))

    ## mutate return
    if args.command == "mutate":
        if isinstance(args.sequences, list) and len(args.sequences) == 1:
            seqs = args.sequences[0]
        else:
            seqs = args.sequences

        if isinstance(args.mutations, list) and len(args.mutations) == 1:
            muts = args.mutations[0]
        else:
            muts = args.mutations

        # Run mutate function (automatically saves output)
        mutate_results = mutate(
            sequences=seqs,
            mutations=muts,
            gtf=args.gtf,
            gtf_transcript_id_column=args.gtf_transcript_id_column,
            k=args.k,
            mut_column=args.mut_column,
            mut_id_column=args.mut_id_column,
            seq_id_column=args.seq_id_column,
            min_seq_len=args.min_seq_len,
            max_ambiguous=args.max_ambiguous,
            optimize_flanking_regions=args.optimize_flanking_regions,
            remove_seqs_with_wt_kmers=args.remove_seqs_with_wt_kmers,
            merge_identical=args.merge_identical_off,
            update_df=args.update_df,
            update_df_out=args.update_df_out,
            store_full_sequences=args.store_full_sequences,
            translate=args.translate,
            translate_start=args.translate_start,
            translate_end=args.translate_end,
            out=args.out,
            verbose=args.quiet,
        )

        # Print list of mutated sequences if any are returned (this should only happen when out=None)
        if mutate_results:
            for mut_seq in mutate_results:
                print(mut_seq)

    ## cosmic return
    if args.command == "cosmic":
        # Run gget cosmic function
        cosmic_results = cosmic(
            searchterm=args.searchterm,
            entity=args.entity,
            limit=args.limit,
            json=args.csv,
            download_cosmic=args.download_cosmic,
            mutation_class=args.mutation_class,
            cosmic_version=args.cosmic_version,
            grch_version=args.grch_version,
            gget_mutate=args.gget_mutate,
            keep_genome_info=args.keep_genome_info,
            remove_duplicates=args.remove_duplicates,
            out=args.out,
            verbose=args.quiet,
        )

        # Check if the function returned something
        if not isinstance(cosmic_results, type(None)):
            # # Save cosmic results if args.out specified
            # if args.out and not args.csv:
            #     # Create saving directory
            #     directory = "/".join(args.out.split("/")[:-1])
            #     if directory != "":
            #         os.makedirs(directory, exist_ok=True)
            #     # Save to csv
            #     cosmic_results.to_csv(args.out, index=False)

            # if args.out and args.csv:
            #     # Create saving directory
            #     directory = "/".join(args.out.split("/")[:-1])
            #     if directory != "":
            #         os.makedirs(directory, exist_ok=True)
            #     # Save json
            #     with open(args.out, "w", encoding="utf-8") as f:
            #         json.dump(cosmic_results, f, ensure_ascii=False, indent=4)

            # Print results if no directory specified
            if not args.out and not args.csv:
                cosmic_results.to_csv(sys.stdout, index=False)
            if not args.out and args.csv:
                print(json.dumps(cosmic_results, ensure_ascii=False, indent=4))

    ## archs4 return
    if args.command == "archs4":
        # Handle deprecated flags for backwards compatibility
        if args.gene_deprecated and args.gene:
            logger.warning(
                "The [-g][--gene] argument is deprecated, using positional argument [gene] instead."
            )
        if args.gene_deprecated and not args.gene:
            args.gene = args.gene_deprecated
            logger.warning(
                "The [-g][--gene] argument is deprecated, please use positional argument [gene] instead."
            )
        if not args.gene_deprecated and not args.gene:
            parser_archs4.error("the following arguments are required: gene")

        # Run gget archs4 function
        archs4_results = archs4(
            gene=args.gene,
            ensembl=args.ensembl,
            which=args.which,
            gene_count=args.gene_count,
            species=args.species,
            json=args.csv,
            verbose=args.quiet,
        )

        # Check if the function returned something
        if not isinstance(archs4_results, type(None)):
            # Save archs4 results if args.out specified
            if args.out and not args.csv:
                # Create saving directory
                directory = "/".join(args.out.split("/")[:-1])
                if directory != "":
                    os.makedirs(directory, exist_ok=True)
                # Save to csv
                archs4_results.to_csv(args.out, index=False)

            if args.out and args.csv:
                # Create saving directory
                directory = "/".join(args.out.split("/")[:-1])
                if directory != "":
                    os.makedirs(directory, exist_ok=True)
                # Save json
                with open(args.out, "w", encoding="utf-8") as f:
                    json.dump(archs4_results, f, ensure_ascii=False, indent=4)

            # Print results if no directory specified
            if not args.out and not args.csv:
                archs4_results.to_csv(sys.stdout, index=False)
            if not args.out and args.csv:
                print(json.dumps(archs4_results, ensure_ascii=False, indent=4))

    ## muscle return
    if args.command == "muscle":
        # Handle deprecated flags for backwards compatibility
        if args.fasta_deprecated and args.fasta:
            logger.warning(
                "The [-fa][--fasta] argument is deprecated, using positional argument [fasta] instead."
            )
        if args.fasta_deprecated and not args.fasta:
            args.fasta = args.fasta_deprecated
            logger.warning(
                "The [-fa][--fasta] argument is deprecated, please use positional argument [fasta] instead."
            )
        if not args.fasta_deprecated and not args.fasta:
            parser_muscle.error("the following arguments are required: fasta")

        muscle(fasta=args.fasta, super5=args.super5, out=args.out, verbose=args.quiet)

    ## elm return
    if args.command == "elm":
        ortho, regex = elm(
            sequence=args.sequence,
            uniprot=args.uniprot,
            sensitivity=args.sensitivity,
            threads=args.threads,
            diamond_binary=args.diamond_binary,
            expand=args.expand,
            verbose=args.quiet,
            json=args.csv,
            out=args.out,
        )
        # Print results if no directory specified
        if not args.out and not args.csv:
            ortho.to_csv(sys.stdout, index=False)
            regex.to_csv(sys.stdout, index=False)
        if not args.out and args.csv:
            print(json.dumps(ortho, ensure_ascii=False, indent=4))
            print(json.dumps(regex, ensure_ascii=False, indent=4))

    ## diamond return
    if args.command == "diamond":
        diamond_results = diamond(
            query=args.query,
            reference=args.reference,
            diamond_db=args.diamond_db,
            sensitivity=args.sensitivity,
            threads=args.threads,
            diamond_binary=args.diamond_binary,
            verbose=args.quiet,
            json=args.csv,
            out=args.out,
        )

        # Print results if no directory specified
        if not args.out and not args.csv:
            diamond_results.to_csv(sys.stdout, index=False)
        if not args.out and args.csv:
            print(json.dumps(diamond_results, ensure_ascii=False, indent=4))

    ## ref return
    if args.command == "ref":
        # Return all vertebrate available species
        if args.list_species:
            species_list = ref(
                species=None, release=args.release, list_species=args.list_species
            )
            # Save in specified directory if -o specified
            if args.out:
                directory = "/".join(args.out.split("/")[:-1])
                if directory != "":
                    os.makedirs(directory, exist_ok=True)
                with open(args.out, "w") as tfile:
                    tfile.write("\n".join(species_list))
            else:
                for species in species_list:
                    print(species)

        # Return all invertebrate available species
        elif args.list_iv_species:
            species_list = ref(
                species=None, release=args.release, list_iv_species=args.list_iv_species
            )
            # Save in specified directory if -o specified
            if args.out:
                directory = "/".join(args.out.split("/")[:-1])
                if directory != "":
                    os.makedirs(directory, exist_ok=True)
                with open(args.out, "w") as tfile:
                    tfile.write("\n".join(species_list))
            else:
                for species in species_list:
                    print(species)

        # Handle deprecated flags for backwards compatibility
        if args.species_deprecated and args.species:
            logger.warning(
                "The [-s][--species] argument is deprecated, using positional argument [species] instead."
            )
        if args.species_deprecated and not args.species:
            args.species = args.species_deprecated
            logger.warning(
                "The [-s][--species] argument is deprecated, please use positional argument [species] instead."
            )

        # Raise error if neither species nor list flag passed
        if (
            args.species is None
            and args.list_species is False
            and args.list_iv_species is False
        ):
            parser_ref.error(
                "the following arguments are required: species \n"
                "'gget ref --list_species' -> lists out all available vertebrate species. \n"
                "'gget ref --list_iv_species' -> lists out all available invertebrate species. \n"
                "Combine with '-r [int]' to define a specific Ensembl release (default: latest release). "
            )

        ## Clean up 'which' entry if passed
        # Split by comma
        which_clean = args.which.split(",")

        if args.species:
            # Query Ensembl for requested FTPs using function ref
            ref_results = ref(
                species=args.species,
                which=which_clean,
                release=args.release,
                ftp=args.ftp,
                verbose=args.quiet,
            )

            # Print or save list of URLs (ftp=True)
            if args.ftp:
                # Save in specified directory if -o specified
                if args.out:
                    directory = "/".join(args.out.split("/")[:-1])
                    if directory != "":
                        os.makedirs(directory, exist_ok=True)
                    with open(args.out, "w") as tfile:
                        tfile.write("\n".join(ref_results))

                # Print results if no directory specified
                else:
                    # Print results
                    for ref_res in ref_results:
                        print(ref_res)

                # Either way, download the files if download flag is set
                if args.download:
                    output_dir_part = ""
                    if args.out_dir is not None and args.out_dir != "":
                        output_dir_part = f'--output-dir "{args.out_dir}" '
                        os.makedirs(args.out_dir, exist_ok=True)

                    # Download list of URLs
                    for link in ref_results:
                        command = f"curl {output_dir_part}-O " + link
                        os.system(command)

            # Print or save json file (ftp=False)
            else:
                # Save in specified directory if -o specified
                if args.out:
                    directory = "/".join(args.out.split("/")[:-1])
                    if directory != "":
                        os.makedirs(directory, exist_ok=True)
                    with open(args.out, "w", encoding="utf-8") as f:
                        json.dump(ref_results, f, ensure_ascii=False, indent=4)

                # Print results if no directory specified
                else:
                    print(json.dumps(ref_results, ensure_ascii=False, indent=4))

                # Either way, download the files if download flag is set
                if args.download:
                    output_dir_part = ""
                    if args.out_dir is not None and args.out_dir != "":
                        output_dir_part = f'--output-dir "{args.out_dir}" '
                        os.makedirs(args.out_dir, exist_ok=True)

                    # Download the URLs from the dictionary
                    for sp in ref_results:
                        for ftp_type in ref_results[sp]:
                            link = ref_results[sp][ftp_type]["ftp"]
                            command = f"curl {output_dir_part}-O " + link
                            os.system(command)

    ## search return
    if args.command == "search":
        # Handle deprecated flags for backwards compatibility
        if args.sw_deprecated and args.searchwords:
            logger.warning(
                "The [-sw][--searchwords] argument is deprecated, using positional argument [searchwords] instead."
            )
        if args.sw_deprecated and not args.searchwords:
            args.searchwords = args.sw_deprecated
            logger.warning(
                "The [-sw][--searchwords] argument is deprecated, please use positional argument [searchwords] instead."
            )
        if not args.sw_deprecated and not args.searchwords:
            parser_gget.error("the following arguments are required: searchwords")

        ## Clean up args.searchwords
        sw_clean = []
        # Split by comma (spaces are automatically split by nargs:"+")
        for sw in args.searchwords:
            sw_clean.append(sw.split(","))
        # Flatten which_clean
        sw_clean_final = [item for sublist in sw_clean for item in sublist]
        # Remove empty strings resulting from split
        while "" in sw_clean_final:
            sw_clean_final.remove("")

        # Query Ensembl for genes based on species and searchwords using function search
        gget_results = search(
            sw_clean_final,
            species=args.species,
            release=args.release,
            id_type=args.id_type,
            seqtype=args.seqtype,
            andor=args.andor,
            limit=args.limit,
            json=args.csv,
            verbose=args.quiet,
        )

        # Save search results if args.out specified
        if args.out and not args.csv:
            # Create saving directory
            directory = "/".join(args.out.split("/")[:-1])
            if directory != "":
                os.makedirs(directory, exist_ok=True)
            # Save to csv
            gget_results.to_csv(args.out, index=False)

        if args.out and args.csv:
            # Create saving directory
            directory = "/".join(args.out.split("/")[:-1])
            if directory != "":
                os.makedirs(directory, exist_ok=True)
            # Save json
            with open(args.out, "w", encoding="utf-8") as f:
                json.dump(gget_results, f, ensure_ascii=False, indent=4)

        # Print results if no directory specified
        if not args.out and not args.csv:
            gget_results.to_csv(sys.stdout, index=False)
        if not args.out and args.csv:
            print(json.dumps(gget_results, ensure_ascii=False, indent=4))

    ## enrichr return
    if args.command == "enrichr":
        # Handle deprecated flags for backwards compatibility
        if args.genes_deprecated and args.genes:
            logger.warning(
                "The [-g][--genes] argument is deprecated, using positional argument [genes] instead."
            )
        if args.genes_deprecated and not args.genes:
            args.genes = args.genes_deprecated
            logger.warning(
                "The [-g][--genes] argument is deprecated, please use positional argument [genes] instead."
            )
        if not args.genes_deprecated and not args.genes:
            parser_enrichr.error("the following arguments are required: genes")

        ## Clean up args.genes
        genes_clean = []
        # Split by comma (spaces are automatically split by nargs:"+")
        for gene in args.genes:
            genes_clean.append(gene.split(","))
        # Flatten genes_clean
        genes_clean_final = [item for sublist in genes_clean for item in sublist]
        # Remove empty strings resulting from split
        while "" in genes_clean_final:
            genes_clean_final.remove("")

        bkg_genes_clean_final = None
        if args.background_list:
            ## Clean up args.bkg_l
            bkg_genes_clean = []
            # Split by comma (spaces are automatically split by nargs:"+")
            for gene in args.background_list:
                bkg_genes_clean.append(gene.split(","))
            # Flatten bkg_genes_clean
            bkg_genes_clean_final = [
                item for sublist in bkg_genes_clean for item in sublist
            ]
            # Remove empty strings resulting from split
            while "" in genes_clean_final:
                bkg_genes_clean_final.remove("")

        # Submit Enrichr query
        enrichr_results = enrichr(
            genes=genes_clean_final,
            species=args.species,
            background=args.background,
            background_list=bkg_genes_clean_final,
            database=args.database,
            ensembl=args.ensembl,
            ensembl_bkg=args.ensembl_bkg,
            kegg_out=args.kegg_out,
            kegg_rank=args.kegg_rank,
            json=args.csv,
            verbose=args.quiet,
        )

        # Check if the function returned something
        if enrichr_results is not None:
            # Save enrichr results if args.out specified
            if args.out and not args.csv:
                # Create saving directory
                directory = "/".join(args.out.split("/")[:-1])
                if directory != "":
                    os.makedirs(directory, exist_ok=True)
                # Save to csv
                enrichr_results.to_csv(args.out, index=False)

            if args.out and args.csv:
                # Create saving directory
                directory = "/".join(args.out.split("/")[:-1])
                if directory != "":
                    os.makedirs(directory, exist_ok=True)
                # Save json
                with open(args.out, "w", encoding="utf-8") as f:
                    json.dump(enrichr_results, f, ensure_ascii=False, indent=4)

            # Print results if no directory specified
            if not args.out and not args.csv:
                enrichr_results.to_csv(sys.stdout, index=False)
            if not args.out and args.csv:
                print(json.dumps(enrichr_results, ensure_ascii=False, indent=4))

    ## info return
    if args.command == "info":
        # Handle deprecated flags for backwards compatibility
        if args.id_deprecated and args.ens_ids:
            logger.warning(
                "The [-id][--ens_ids] argument is deprecated, using positional argument [ens_ids] instead."
            )
        if args.id_deprecated and not args.ens_ids:
            args.ens_ids = args.id_deprecated
            logger.warning(
                "The [-id][--genes] argument is deprecated, please use arguments [ens_ids] instead."
            )
        if args.ensembl_only:
            logger.warning(
                "The [-eo][--ensembl_only] argument is deprecated, please use arguments [ncbi] and [uniprot] instead."
            )
        if not args.id_deprecated and not args.ens_ids:
            parser_info.error("the following arguments are required: ens_ids")

        ## Clean up args.ens_ids
        ids_clean = []
        # Split by comma (spaces are automatically split by nargs:"+")
        for id_ in args.ens_ids:
            ids_clean.append(id_.split(","))
        # Flatten which_clean
        ids_clean_final = [item for sublist in ids_clean for item in sublist]
        # Remove empty strings resulting from split
        while "" in ids_clean_final:
            ids_clean_final.remove("")

        # Look up requested Ensembl IDs
        info_results = info(
            ids_clean_final,
            ncbi=args.ncbi,
            uniprot=args.uniprot,
            pdb=args.pdb,
            ensembl_only=args.ensembl_only,
            expand=args.expand,
            json=args.csv,
            verbose=args.quiet,
        )

        # Check if the function returned something
        if not isinstance(info_results, type(None)):
            # Save info results if args.out specified
            if args.out and not args.csv:
                # Create saving directory
                directory = "/".join(args.out.split("/")[:-1])
                if directory != "":
                    os.makedirs(directory, exist_ok=True)
                # Save to csv
                info_results.to_csv(args.out, index=False)

            if args.out and args.csv:
                # Create saving directory
                directory = "/".join(args.out.split("/")[:-1])
                if directory != "":
                    os.makedirs(directory, exist_ok=True)
                # Save json
                with open(args.out, "w", encoding="utf-8") as f:
                    json.dump(info_results, f, ensure_ascii=False, indent=4)

            # Print results if no directory specified
            if not args.out and not args.csv:
                info_results.to_csv(sys.stdout, index=False)
            if not args.out and args.csv:
                print(json.dumps(info_results, ensure_ascii=False, indent=4))

    ## seq return
    if args.command == "seq":
        # Handle deprecated flags for backwards compatibility
        if args.id_deprecated and args.ens_ids:
            logger.warning(
                "The [-id][--ens_ids] argument is deprecated, using positional argument [ens_ids] instead."
            )
        if args.id_deprecated and not args.ens_ids:
            args.ens_ids = args.id_deprecated
            logger.warning(
                "The [-id][--ens_ids] argument is deprecated, please use positional argument [ens_ids] instead."
            )
        if not args.id_deprecated and not args.ens_ids:
            parser_seq.error("the following arguments are required: ens_ids")

        ## Clean up args.ens_ids
        ids_clean = []
        # Split by comma (spaces are automatically split by nargs:"+")
        for id_ in args.ens_ids:
            ids_clean.append(id_.split(","))
        # Flatten which_clean
        ids_clean_final = [item for sublist in ids_clean for item in sublist]
        # Remove empty strings resulting from split
        while "" in ids_clean_final:
            ids_clean_final.remove("")

        # Look up requested Ensembl IDs
        seq_results = seq(
            ids_clean_final,
            translate=args.translate,
            seqtype=args.seqtype,
            isoforms=args.isoforms,
            transcribe=args.transcribe,
            verbose=args.quiet,
        )

        # Save in specified directory if -o specified
        if args.out and seq_results != None:
            directory = "/".join(args.out.split("/")[:-1])
            if directory != "":
                os.makedirs(directory, exist_ok=True)
            file = open(args.out, "w")
            for element in seq_results:
                file.write(element + "\n")
            file.close()

        # Print results if no directory specified
        else:
            if seq_results != None:
                for seq_res in seq_results:
                    print(seq_res)

    ## setup return
    if args.command == "setup":
        setup(args.module, verbose=args.quiet, out=args.out)

    ## alphafold return
    if args.command == "alphafold":
        if args.out:
            directory = "/".join(args.out.split("/")[:-1])
            if directory != "":
                os.makedirs(directory, exist_ok=True)
            saving_dir = args.out
        else:
            saving_dir = f"{dt_string}_gget_alphafold_prediction"

        alphafold(
            args.sequence,
            out=saving_dir,
            multimer_for_monomer=args.multimer_for_monomer,
            multimer_recycles=args.multimer_recycles,
            relax=args.relax,
            plot=False,
            show_sidechains=False,
            verbose=args.quiet,
        )

    ## pdb return
    if args.command == "pdb":
        pdb_results = pdb(
            pdb_id=args.pdb_id,
            resource=args.resource,
            identifier=args.identifier,
        )

        if pdb_results:
            if args.resource == "pdb":
                if args.out:
                    # Create saving directory
                    directory = "/".join(args.out.split("/")[:-1])
                    if directory != "":
                        os.makedirs(directory, exist_ok=True)

                    # Save PDB file
                    with open(args.out, "w") as f:
                        f.write(pdb_results)
                else:
                    print(pdb_results)

            else:
                if args.out:
                    # Create saving directory
                    directory = "/".join(args.out.split("/")[:-1])
                    if directory != "":
                        os.makedirs(directory, exist_ok=True)

                    # Save json
                    with open(args.out, "w", encoding="utf-8") as f:
                        json.dump(pdb_results, f, ensure_ascii=False, indent=4)
                else:
                    print(json.dumps(pdb_results, ensure_ascii=False, indent=4))

<<<<<<< HEAD
    ## dataverse return
    if args.command == "dataverse":
        dataverse(
            data = args.json,
            path = args.out,
            run_download=True,
            save_json=args.out + 'dataverse.json'
        )
=======
    ## opentargets return
    if args.command == "opentargets":
        flag_to_filter_id = {
            "filter_disease": "disease_id",
            "filter_drug": "drug_id",
            "filter_tissue": "tissue_id",
            "filter_anat_sys": "anatomical_system",
            "filter_organ": "organ",
            "filter_protein_a": "protein_a_id",
            "filter_protein_b": "protein_b_id",
            "filter_gene_b": "gene_b_id",
        }
        filters: Optional[dict[str, list[str]]] = {}

        for flag, filter_id in flag_to_filter_id.items():
            if getattr(args, flag) is not None:
                filters[filter_id] = getattr(args, flag)

        if len(filters) == 0:
            filters = None

        opentargets_results = opentargets(
            ensembl_id=args.ens_id,
            resource=args.resource,
            limit=args.limit,
            verbose=args.quiet,
            filters=filters,
            filter_mode="or" if getattr(args, "or") else "and",
        )

        if args.out is not None and args.out != "":
            # Make saving directory
            directory = os.path.dirname(args.out)
            if directory != "":
                os.makedirs(directory, exist_ok=True)

            # Save json
            with open(args.out, "w", encoding="utf-8") as f:
                if args.csv:
                    opentargets_results.to_csv(f, index=False)
                else:
                    opentargets_results.to_json(
                        f, orient="records", force_ascii=False, indent=4
                    )
        else:
            if args.csv:
                opentargets_results.to_csv(sys.stdout, index=False)
            else:
                print(
                    opentargets_results.to_json(
                        orient="records", force_ascii=False, indent=4
                    )
                )

    ## cbio return
    if args.command == "cbio":
        if args.subcommand == "search":
            cbio_results = cbio_search(convert_to_list(*args.keywords))
            print(json.dumps(cbio_results, ensure_ascii=False, indent=4))
        elif args.subcommand == "plot":
            cbio_plot(
                args.study_ids,
                args.genes,
                stratification=args.stratification,
                variation_type=args.variation_type,
                filter=args.filter.split(":", 1) if args.filter else None,
                data_dir=args.data_dir,
                figure_dir=args.figure_dir,
                dpi=args.dpi,
                verbose=args.quiet,
                confirm_download=not args.no_confirm,
                show=args.show,
                figure_filename=args.filename,
                figure_title=args.title,
            )

    ## bgee return
    if args.command == "bgee":
        bgee_results: pd.DataFrame = bgee(
            args.ens_id,
            type=args.type,
            verbose=args.quiet,
        )

        if args.out is not None and args.out != "":
            # Make saving directory
            directory = os.path.dirname(args.out)
            if directory != "":
                os.makedirs(directory, exist_ok=True)

            # Save json
            with open(args.out, "w", encoding="utf-8") as f:
                if args.csv:
                    bgee_results.to_csv(f, index=False)
                else:
                    bgee_results.to_json(
                        f, orient="records", force_ascii=False, indent=4
                    )
        else:
            if args.csv:
                bgee_results.to_csv(sys.stdout, index=False)
            else:
                print(
                    bgee_results.to_json(orient="records", force_ascii=False, indent=4)
                )
>>>>>>> eb66c3f6
<|MERGE_RESOLUTION|>--- conflicted
+++ resolved
@@ -36,13 +36,10 @@
 from .gget_diamond import diamond
 from .gget_cosmic import cosmic
 from .gget_mutate import mutate
-<<<<<<< HEAD
 from .gget_dataverse import dataverse
-=======
 from .gget_opentargets import opentargets, OPENTARGETS_RESOURCES
 from .gget_cbio import cbio_plot, cbio_search
 from .gget_bgee import bgee
->>>>>>> eb66c3f6
 
 
 # Custom formatter for help messages that preserved the text formatting and adds the default value to the end of the help message
@@ -1898,8 +1895,6 @@
         help="Do not print progress information.",
     )
 
-<<<<<<< HEAD
-=======
     # mutate parser arguments
     mutate_desc = "Mutate nucleotide sequences based on provided mutations."
     parser_mutate = parent_subparsers.add_parser(
@@ -2401,7 +2396,6 @@
         help="Does not print progress information.",
     )
 
->>>>>>> eb66c3f6
     ### Define return values
     args = parent_parser.parse_args()
 
@@ -2449,13 +2443,10 @@
         "elm": parser_elm,
         "diamond": parser_diamond,
         "cosmic": parser_cosmic,
-<<<<<<< HEAD
-=======
         "mutate": parser_mutate,
         "opentargets": parser_opentargets,
         "cbio": parser_cbio,
         "bgee": parser_bgee,
->>>>>>> eb66c3f6
     }
 
     if len(sys.argv) == 2:
@@ -3272,7 +3263,6 @@
                 else:
                     print(json.dumps(pdb_results, ensure_ascii=False, indent=4))
 
-<<<<<<< HEAD
     ## dataverse return
     if args.command == "dataverse":
         dataverse(
@@ -3281,7 +3271,6 @@
             run_download=True,
             save_json=args.out + 'dataverse.json'
         )
-=======
     ## opentargets return
     if args.command == "opentargets":
         flag_to_filter_id = {
@@ -3386,5 +3375,4 @@
             else:
                 print(
                     bgee_results.to_json(orient="records", force_ascii=False, indent=4)
-                )
->>>>>>> eb66c3f6
+                )