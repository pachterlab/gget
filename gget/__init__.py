--- conflicted
+++ resolved
@@ -16,13 +16,10 @@
 from .gget_diamond import diamond
 from .gget_cosmic import cosmic
 from .gget_mutate import mutate
-<<<<<<< HEAD
 from .gget_dataverse import dataverse
-=======
 from .gget_opentargets import opentargets
 from .gget_cbio import cbio_plot, cbio_search
 from .gget_bgee import bgee
->>>>>>> eb66c3f6
 
 import logging
 # Mute numexpr threads info
