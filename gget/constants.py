import uuid

# Ensembl REST API server for gget seq and info
ENSEMBL_REST_API = "http://rest.ensembl.org/"
ENSEMBL_FTP_URL = "http://ftp.ensembl.org/pub/"
ENSEMBL_FTP_URL_GRCH37 = "http://ftp.ensembl.org/pub/grch37/"
# Non-vertebrate server
ENSEMBL_FTP_URL_NV = "http://ftp.ensemblgenomes.org/pub/"

# NCBI URL for gget info
NCBI_URL = "https://www.ncbi.nlm.nih.gov"

# UniProt REST API server for gget seq and info
UNIPROT_REST_API = "https://rest.uniprot.org/uniprotkb/search?query="
UNIPROT_IDMAPPING_API = "https://rest.uniprot.org/idmapping"

# RCSB PDB API for gget pdb
RCSB_PDB_API = "https://data.rcsb.org/rest/v1/core/"

# API to get PDB entries from Ensembl IDs
ENS_TO_PDB_API = "https://www.ebi.ac.uk/pdbe/aggregated-api/mappings/ensembl_to_pdb/"

# BLAST API endpoints
BLAST_URL = "https://blast.ncbi.nlm.nih.gov/Blast.cgi"
# Generate a random UUID
BLAST_CLIENT = "gget_client-" + str(uuid.uuid4())

# MUSCLE Github repo
MUSCLE_GITHUB_LINK = "https://github.com/rcedgar/muscle.git"

# Enrichr API endpoints
POST_ENRICHR_URL = "https://maayanlab.cloud/speedrichr/api/addList"
GET_ENRICHR_URL = "https://maayanlab.cloud/speedrichr/api/enrich"
POST_BACKGROUND_ID_ENRICHR_URL = "https://maayanlab.cloud/speedrichr/api/addbackground"
GET_BACKGROUND_ENRICHR_URL = "https://maayanlab.cloud/speedrichr/api/backgroundenrich"

POST_ENRICHR_URLS = {
    f"{typ}": f"https://maayanlab.cloud/{typ.capitalize()}Enrichr/addList"
    for typ in ["fly", "yeast", "worm", "fish"]
}
POST_ENRICHR_URLS["human"] = POST_ENRICHR_URL
GET_ENRICHR_URLS = {
    f"{typ}": f"https://maayanlab.cloud/{typ.capitalize()}Enrichr/enrich"
    for typ in ["fly", "yeast", "worm", "fish"]
}
GET_ENRICHR_URLS["human"] = GET_ENRICHR_URL

# ARCHS4 API endpoints
GENECORR_URL = "https://maayanlab.cloud/matrixapi/coltop"
EXPRESSION_URL = "https://maayanlab.cloud/archs4/search/loadExpressionTissue.php?"

# Download links for ELM database
ELM_INSTANCES_FASTA_DOWNLOAD = (
    "http://elm.eu.org/instances.fasta?q=*&taxon=&instance_logic="
)
ELM_INSTANCES_TSV_DOWNLOAD = (
    "http://elm.eu.org/instances.tsv?q=*&taxon=&instance_logic="
)
ELM_CLASSES_TSV_DOWNLOAD = "http://elm.eu.org/elms/elms_index.tsv"
ELM_INTDOMAINS_TSV_DOWNLOAD = "http://elm.eu.org/interactiondomains.tsv"

# COSMIC API endpoint
COSMIC_GET_URL = "https://cancer.sanger.ac.uk/cosmic/search/"
COSMIC_RELEASE_URL = "https://cancer.sanger.ac.uk/cosmic/release_notes"

<<<<<<< HEAD
# OpenTargets API endpoint
OPENTARGETS_GRAPHQL_API = "https://api.platform.opentargets.org/api/v4/graphql"

# CBIO data
CBIO_CANCER_TYPE_TO_TISSUE_DICTIONARY = {
    "Acute Leukemias of Ambiguous Lineage": "leukemia",
    "Acute Myeloid Leukemia": "leukemia",
    "Acute myeloid leukemia": "leukemia",
    "Adenosarcoma": "mixed",
    "Adrenal Tumor": "adrenal_gland",
    "Adrenocortical Adenoma": "adrenal_gland",
    "Adrenocortical Carcinoma": "adrenal_gland",
    "Adrenocortical carcinoma": "adrenal_gland",
    "Ampullary Cancer": "ampulla",
    "Ampullary Carcinoma": "ampulla",
    "Anal Cancer": "intestine",
    "Appendiceal Cancer": "appendix",
    "B-Lymphoblastic Leukemia/Lymphoma": "lymphoma",
    "Biliary Tract": "biliary_tract",
    "Biliary Tract Cancer, NOS": "biliary_tract",
    "Bladder Cancer": "bladder",
    "Bladder/Urinary Tract Cancer, NOS": "bladder",
    "Blastic Plasmacytoid Dendritic Cell Neoplasm": "immune",
    "Blood Cancer, NOS": "leukemia",
    "Bone Cancer": "bone",
    "Bone Sarcoma": "bone",
    "Bowel Cancer, NOS": "intestine",
    "Brain Cancer": "brain",
    "Breast Cancer": "breast",
    "Breast Carcinoma": "breast",
    "Breast Sarcoma": "breast",
    "CNS Cancer": "brain",
    "Cancer of Unknown Primary": "mixed",
    "Carcinoma of Uterine Cervix": "cervix",
    "Cervical Cancer": "cervix",
    "Cholangiocarcinoma": "biliary_tract",
    "Choroid Plexus Tumor": "brain",
    "Colorectal Cancer": "intestine",
    "Colorectal Carcinoma": "intestine",
    "Cutaneous malignancy of hair matrix cells": "skin",
    "Diffuse Glioma": "brain",
    "Embryonal Tumor": "mixed",
    "Encapsulated Glioma": "brain",
    "Endometrial Cancer": "uterus",
    "Endometrial Carcinoma": "uterus",
    "Ependymomal Tumor": "brain",
    "Esophageal Carcinoma": "esophagus",
    "Esophagogastric Cancer": "esophagus",
    "Essential Thrombocythemia": "plasma",
    "Extrahepatic Cholangiocarcinoma": "biliary_tract",
    "Fibrosarcoma": "soft_tissue",
    "Gallbladder Carcinoma": "gallbladder",
    "Gastric Cancer": "stomach",
    "Gastrointestinal Neuroendocrine Tumor": "intestine",
    "Gastrointestinal Stromal Tumor": "intestine",
    "Germ Cell Tumor": "testicle",
    "Gestational Trophoblastic Disease": "uterus",
    "Glioblastoma": "brain",
    "Glioma": "brain",
    "Head and Neck Cancer": "head_neck",
    "Head and Neck Cancer, NOS": "head_neck",
    "Head and Neck Carcinoma": "head_neck",
    "Hepatobiliary Cancer": "liver",
    "High-grade glioma/astrocytoma": "brain",
    "Histiocytosis": "immune",
    "Hodgkin Lymphoma": "lymphoma",
    "Hodgkin Lymphoma-like PTLD": "lymphoma",
    "Intraductal Papillary Mucinous Neoplasm": "pancreas",
    "Intrahepatic Cholangiocarcinoma": "biliary_tract",
    "Invasive Breast Carcinoma": "breast",
    "Kidney Renal Cell Carcinoma": "kidney",
    "Leukemia": "leukemia",
    "Liver Hepatocellular Carcinoma": "liver",
    "Liver Tumor": "liver",
    "Low-grade glioma/astrocytoma": "brain",
    "Lung Adenocarcinoma": "lung",
    "Lung Cancer": "lung",
    "Lung Cancer, NOS": "lung",
    "Lung cancer": "lung",
    "Lymphoid Neoplasm": "lymph",
    "Malignant Rhabdoid Tumor of the Liver": "liver",
    "Mastocytosis": "immune",
    "Mature B-Cell Neoplasms": "lymphoma",
    "Mature B-cell lymphoma": "lymphoma",
    "Mature T and NK Neoplasms": "immune",
    "Medulloblastoma": "brain",
    "Melanoma": "skin",
    "Meningioma": "brain",
    "Mesothelioma": "soft_tissue",
    "Miscellaneous Brain Tumor": "brain",
    "Miscellaneous Neuroepithelial Tumor": "brain",
    "Mucinous Adenocarcinoma Lymph Node": "lymph",
    "Myelodysplastic Syndromes": "plasma",
    "Myelodysplastic/Myeloproliferative Neoplasms": "plasma",
    "Myeloproliferative Neoplasms": "plasma",
    "Nerve Sheath Tumor": "soft_tissue",
    "Nested stromal epithelial tumor of the liver": "liver",
    "Non Small Cell Lung Cancer": "lung",
    "Non-Germinomatous Germ Cell Tumor": "testicle",
    "Non-Hodgkin Lymphoma": "lymphoma",
    "Non-Seminomatous Germ Cell Tumor": "testicle",
    "Non-Small Cell Lung Cancer": "lung",
    "Ocular Melanoma": "eye",
    "Other": "mixed",
    "Ovarian Cancer": "ovary",
    "Ovarian Carcinoma": "ovary",
    "Ovarian Epithelial Tumor": "ovary",
    "Ovarian Germ Cell Tumor": "ovary",
    "Ovarian/Fallopian Tube Cancer, NOS": "ovary",
    "Pancreatic Cancer": "pancreas",
    "Penile Cancer": "intestine",
    "Peripheral Nervous System": "soft_tissue",
    "Pheochromocytoma": "adrenal_gland",
    "Pineal Tumor": "brain",
    "Pleural Mesothelioma": "soft_tissue",
    "Posttransplant Lymphoproliferative Disorders": "lymphoma",
    "Prostate Cancer": "prostate",
    "Prostate Cancer, NOS": "prostate",
    "Renal Cell Carcinoma": "kidney",
    "Renal Clear Cell Carcinoma": "kidney",
    "Renal Non-Clear Cell Carcinoma": "kidney",
    "Renal cancer": "kidney",
    "Retinoblastoma": "eye",
    "Rhabdoid Cancer": "soft_tissue",
    "Salivary Cancer": "head_neck",
    "Salivary Gland Cancer": "head_neck",
    "Salivary Gland-Type Tumor of the Lung": "lung",
    "Sarcoma": "soft_tissue",
    "Sellar Tumor": "brain",
    "Seminoma": "testicle",
    "Sex Cord Stromal Tumor": "testicle",
    "Skin Cancer, Non-Melanoma": "skin",
    "Small Bowel Cancer": "intestine",
    "Small Bowel Carcinoma": "intestine",
    "Small Cell Lung Cancer": "lung",
    "Soft Tissue Myoepithelial Carcinoma": "soft_tissue",
    "Soft Tissue Sarcoma": "soft_tissue",
    "Soft Tissue Tumor": "soft_tissue",
    "T-Lymphoblastic Leukemia/Lymphoma": "leukemia",
    "Teratoma with Malignant Transformation": "testicle",
    "Thymic Epithelial Tumor": "thymus",
    "Thymic Tumor": "thymus",
    "Thyroid Cancer": "thyroid",
    "Thyroid Carcinoma": "thyroid",
    "Urothelial Carcinoma": "bladder",
    "Uterine Corpus Endometrial Carcinoma": "uterus",
    "Uterine Endometrioid Carcinoma": "uterus",
    "Uterine Sarcoma": "uterus",
    "Vaginal Cancer": "intestine",
    "Wilms Tumor": "kidney",
}

CBIO_CANCER_TYPE_ACRONYM_TO_TISSUE_DICTIONARY = {
    "acbc": "breast",
    "acc": "adrenal_gland",
    "acyc": "adenoid",
    "aml": "leukemia",
    "ampca": "ampulla",
    "angs": "endothelial",
    "apad": "appendix",
    "bcc": "skin",
    "bfn": "breast",
    "biliary_tract": "biliary_tract",
    "blca": "bladder",
    "bll": "leukemia",
    "bowel": "intestine",
    "brain": "brain",
    "brca": "breast",
    "breast": "breast",
    "ccrcc": "kidney",
    "cervix": "cervix",
    "cesc": "cervix",
    "chol": "biliary_tract",
    "chrcc": "kidney",
    "cllsll": "leukemia",
    "coad": "intestine",
    "coadread": "intestine",
    "cscc": "skin",
    "desm": "skin",
    "difg": "brain",
    "dlbclnos": "lymphoma",
    "egc": "esophagus",
    "es": "bone",
    "esca": "esophagus",
    "escc": "esophagus",
    "gbc": "gallbladder",
    "gbm": "brain",
    "gist": "stomach",
    "hcc": "liver",
    "hccihch": "liver",
    "hdcn": "immune",
    "head_neck": "head_neck",
    "hgsoc": "ovary",
    "hnsc": "head_neck",
    "ihch": "liver",
    "lgsoc": "ovary",
    "liad": "liver",
    "luad": "lung",
    "lung": "lung",
    "lusc": "lung",
    "lymph": "lymph",
    "mbc": "breast",
    "mbl": "brain",
    "mbn": "lymphoma",
    "mcl": "lymphoma",
    "mds": "leukemia",
    "mel": "skin",
    "mixed": "mixed",
    "mng": "head_neck",
    "mnm": "leukemia",
    "mpn": "leukemia",
    "mpnst": "soft_tissue",
    "mrt": "kidney",
    "mtnn": "lymphoma",
    "myeloid": "leukemia",
    "nbl": "adrenal_gland",
    "nccrcc": "kidney",
    "nhl": "lymphoma",
    "npc": "head_neck",
    "nsclc": "lung",
    "nsgct": "testicle",
    "nst": "brain",
    "odg": "brain",
    "ovary": "ovary",
    "paac": "pancreas",
    "paad": "pancreas",
    "pact": "pancreas",
    "pancreas": "pancreas",
    "panet": "pancreas",
    "past": "brain",
    "pcm": "plasma",
    "pcnsl": "lymphoma",  # brain?
    "plmeso": "lung",
    "prad": "prostate",
    "prcc": "kidney",
    "prostate": "prostate",
    "rbl": "eye",
    "rms": "muscle",
    "scco": "ovary",
    "sclc": "lung",
    "skcm": "skin",
    "soft_tissue": "soft_tissue",
    "stad": "stomach",
    "stmyec": "soft_tissue",
    "stomach": "stomach",
    "testis": "testicle",
    "tet": "thymus",
    "thpa": "thyroid",
    "thym": "thymus",
    "thyroid": "thyroid",
    "uccc": "uterus",
    "ucec": "uterus",
    "ucs": "uterus",
    "um": "eye",
    "urcc": "kidney",
    "usarc": "uterus",
    "utuc": "bladder",
    "vsc": "cervix",
    "wt": "kidney",
=======
# Codon to amino acid mapping
CODON_TABLE = {
    'TTT': 'F', 'TTC': 'F', 'TTA': 'L', 'TTG': 'L',
    'CTT': 'L', 'CTC': 'L', 'CTA': 'L', 'CTG': 'L',
    'ATT': 'I', 'ATC': 'I', 'ATA': 'I', 'ATG': 'M',
    'GTT': 'V', 'GTC': 'V', 'GTA': 'V', 'GTG': 'V',
    'TCT': 'S', 'TCC': 'S', 'TCA': 'S', 'TCG': 'S',
    'CCT': 'P', 'CCC': 'P', 'CCA': 'P', 'CCG': 'P',
    'ACT': 'T', 'ACC': 'T', 'ACA': 'T', 'ACG': 'T',
    'GCT': 'A', 'GCC': 'A', 'GCA': 'A', 'GCG': 'A',
    'TAT': 'Y', 'TAC': 'Y', 'TAA': '*', 'TAG': '*',
    'CAT': 'H', 'CAC': 'H', 'CAA': 'Q', 'CAG': 'Q',
    'AAT': 'N', 'AAC': 'N', 'AAA': 'K', 'AAG': 'K',
    'GAT': 'D', 'GAC': 'D', 'GAA': 'E', 'GAG': 'E',
    'TGT': 'C', 'TGC': 'C', 'TGA': '*', 'TGG': 'W',
    'CGT': 'R', 'CGC': 'R', 'CGA': 'R', 'CGG': 'R',
    'AGT': 'S', 'AGC': 'S', 'AGA': 'R', 'AGG': 'R',
    'GGT': 'G', 'GGC': 'G', 'GGA': 'G', 'GGG': 'G',
    '---': '-'
>>>>>>> f30f2856
}<|MERGE_RESOLUTION|>--- conflicted
+++ resolved
@@ -63,7 +63,6 @@
 COSMIC_GET_URL = "https://cancer.sanger.ac.uk/cosmic/search/"
 COSMIC_RELEASE_URL = "https://cancer.sanger.ac.uk/cosmic/release_notes"
 
-<<<<<<< HEAD
 # OpenTargets API endpoint
 OPENTARGETS_GRAPHQL_API = "https://api.platform.opentargets.org/api/v4/graphql"
 
@@ -323,7 +322,8 @@
     "utuc": "bladder",
     "vsc": "cervix",
     "wt": "kidney",
-=======
+}
+
 # Codon to amino acid mapping
 CODON_TABLE = {
     'TTT': 'F', 'TTC': 'F', 'TTA': 'L', 'TTG': 'L',
@@ -343,5 +343,4 @@
     'AGT': 'S', 'AGC': 'S', 'AGA': 'R', 'AGG': 'R',
     'GGT': 'G', 'GGC': 'G', 'GGA': 'G', 'GGG': 'G',
     '---': '-'
->>>>>>> f30f2856
 }