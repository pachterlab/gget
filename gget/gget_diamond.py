--- conflicted
+++ resolved
@@ -7,9 +7,7 @@
 import json as json_package
 
 from .compile import PACKAGE_PATH
-<<<<<<< HEAD
-from .utils import tsv_to_df, create_tmp_fasta, remove_temp_files, set_up_logger
-=======
+
 from .utils import (
     tsv_to_df,
     create_tmp_fasta,
@@ -19,7 +17,6 @@
     translate_nuc_to_prot,
     reverse_complement,
 )
->>>>>>> f30f2856
 
 logger = set_up_logger()
 
